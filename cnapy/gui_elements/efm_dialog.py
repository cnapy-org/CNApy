"""The cnapy elementary flux modes calculator dialog"""
import sys
import traceback

from PySide2.QtCore import Qt
from PySide2.QtGui import QIntValidator
from PySide2.QtWidgets import (QCheckBox, QDialog, QGroupBox, QHBoxLayout,
                               QLabel, QLineEdit, QMessageBox, QPushButton,
                               QVBoxLayout)

import cnapy.legacy
from cnapy.cnadata import CnaData


class EFMDialog(QDialog):
    """A dialog to set up EFM calculation"""

    def __init__(self, appdata: CnaData, centralwidget, engine, out, err):
        QDialog.__init__(self)
        self.appdata = appdata
        self.centralwidget = centralwidget
        self.eng = engine
        self.out = out
        self.err = err

        self.layout = QVBoxLayout()

        l1 = QHBoxLayout()
        self.constraints = QCheckBox("consider 0 in current scenario as off")
        self.constraints.setCheckState(Qt.Checked)
        l1.addWidget(self.constraints)
        self.layout.addItem(l1)

        l2 = QHBoxLayout()
        self.flux_bounds = QGroupBox(
            "use flux bounds to calculate elementary flux vectors")
        self.flux_bounds.setCheckable(True)
        self.flux_bounds.setChecked(False)

        vbox = QVBoxLayout()
        label = QLabel("Threshold for bounds to be unconstrained")
        vbox.addWidget(label)
        self.threshold = QLineEdit("100")
        validator = QIntValidator()
        validator.setBottom(0)
        self.threshold.setValidator(validator)
        vbox.addWidget(self.threshold)
        self.flux_bounds.setLayout(vbox)
        l2.addWidget(self.flux_bounds)
        self.layout.addItem(l2)

        l3 = QHBoxLayout()
        self.check_reversibility = QCheckBox(
            "check reversibility")
        self.check_reversibility.setCheckState(Qt.Checked)
        l3.addWidget(self.check_reversibility)
        self.layout.addItem(l3)

        l4 = QHBoxLayout()
        self.convex_basis = QCheckBox(
            "only convex basis")
        l4.addWidget(self.convex_basis)
        self.layout.addItem(l4)

        l5 = QHBoxLayout()
        self.isozymes = QCheckBox(
            "consider isozymes only once")
        l5.addWidget(self.isozymes)
        self.layout.addItem(l5)

        # TODO: choose solver

        l7 = QHBoxLayout()
        self.rational_numbers = QCheckBox(
            "use rational numbers")
        l7.addWidget(self.rational_numbers)
        self.layout.addItem(l7)

        lx = QHBoxLayout()
        self.button = QPushButton("Compute")
        self.cancel = QPushButton("Cancel")
        lx.addWidget(self.button)
        lx.addWidget(self.cancel)
        self.layout.addItem(lx)

        self.setLayout(self.layout)

        # Connecting the signal
        self.cancel.clicked.connect(self.reject)
        self.button.clicked.connect(self.compute)

    def compute(self):

        # create CobraModel for matlab
        cnapy.legacy.createCobraModel(self.appdata)

        print(".")
        a = self.eng.eval("startcna(1)", nargout=0,
                          stdout=self.out, stderr=self.err)
        print(".")
        a = self.eng.eval("load('cobra_model.mat')",
                          nargout=0)
        print(".")
        a = self.eng.eval("cnap = CNAcobra2cna(cbmodel);",
                          nargout=0)
        print(".")

        # get some data
        a = self.eng.eval("reac_id = cellstr(cnap.reacID)';",
                          nargout=0, stdout=self.out, stderr=self.err)
#        reac_id = self.eng.workspace['reac_id']
        reac_id = self.eng.pull('reac_id')
        print(reac_id)
        print(type(reac_id))
        reac_id= reac_id[0]
        print(reac_id)
        print(type(reac_id))
        # setting parameters
        oems = []
        print(".")
        a = self.eng.eval("constraints = {};",
                          nargout=0, stdout=self.out, stderr=self.err)

        scenario = {}
        if self.constraints.checkState() == Qt.Checked:
            onoff_str = ""
            first = True
            for r in reac_id:
                print(r)
                if r in self.appdata.project.scen_values.keys():
                    (vl, vu) = self.appdata.project.scen_values[r]
                    if vl == vu:
                        if vl > 0:
                            if first:
                                onoff_str = "NaN"  # efmtool does not support 1
                                first = False
                            else:
                                onoff_str = onoff_str+", NaN"  # efmtool does not support 1
                        elif vl == 0:
                            if first:
                                scenario[r] = (0, 0)
                                onoff_str = "0"
                                first = False
                            else:
                                scenario[r] = (0, 0)
                                onoff_str = onoff_str+", 0"
                        else:
                            print("WARN: negative value in scenario")
                    else:
                        print("WARN: not fixed value in scenario")
                else:
                    if first:
                        onoff_str = "NaN"
                        first = False
                    else:
                        onoff_str = onoff_str+", NaN"

            onoff_str = "reaconoff = ["+onoff_str+"];"
            print(onoff_str)
            a = self.eng.eval(onoff_str,
                              nargout=0, stdout=self.out, stderr=self.err)

            a = self.eng.eval("constraints.reaconoff = reaconoff;",
                              nargout=0, stdout=self.out, stderr=self.err)

        if self.flux_bounds.isChecked():
            threshold = int(self.threshold.text())
            print("TH", threshold)
            lb_str = ""
            ub_str = ""
            first = True
            for r in reac_id:
                print(r)
                c_reaction = self.appdata.project.cobra_py_model.reactions.get_by_id(
                    r)

                vl = c_reaction.lower_bound
                vu = c_reaction.upper_bound
                if vl <= -threshold:
                    vl = "NaN"
                if vu >= threshold:
                    vu = "NaN"
                print(vl)
                if first:
                    lb_str = str(vl)
                    ub_str = str(vu)
                    first = False
                else:
                    lb_str = lb_str+","+str(vl)
                    ub_str = ub_str+","+str(vu)

            lb_str = "lb = ["+lb_str+"];"
            print(lb_str)
            a = self.eng.eval(lb_str, nargout=0,
                              stdout=self.out, stderr=self.err)
            a = self.eng.eval("constraints.lb = lb;", nargout=0,
                              stdout=self.out, stderr=self.err)

            ub_str = "ub = ["+ub_str+"];"
            print(ub_str)
            a = self.eng.eval(ub_str, nargout=0,
                              stdout=self.out, stderr=self.err)
            a = self.eng.eval("constraints.ub = ub;", nargout=0,
                              stdout=self.out, stderr=self.err)

        # TODO set solver 4 = EFMTool 3 = MetaTool, 1 = cna Mex file, 0 = cna functions
        a = self.eng.eval("solver = 4;", nargout=0,
                          stdout=self.out, stderr=self.err)

        if self.check_reversibility.checkState() == Qt.Checked:
            a = self.eng.eval("irrev_flag = 1;", nargout=0,
                              stdout=self.out, stderr=self.err)
        else:
            a = self.eng.eval("irrev_flag = 0;",
                              nargout=0, stdout=self.out, stderr=self.err)

        # convex basis computation is only possible with METATOOL solver=3
        if self.convex_basis.checkState() == Qt.Checked:
            a = self.eng.eval("conv_basis_flag = 1; solver = 3;",
                              nargout=0, stdout=self.out, stderr=self.err)
        else:
            a = self.eng.eval("conv_basis_flag = 0;",
                              nargout=0, stdout=self.out, stderr=self.err)

        if self.isozymes.checkState() == Qt.Checked:
            a = self.eng.eval("iso_flag = 1;", nargout=0,
                              stdout=self.out, stderr=self.err)
        else:
            a = self.eng.eval("iso_flag = 0;",
                              nargout=0, stdout=self.out, stderr=self.err)

        # default we have no macromolecules and display is et to ALL
        a = self.eng.eval("c_macro=[]; display= 'ALL';",
                          nargout=0, stdout=self.out, stderr=self.err)

        if self.rational_numbers.checkState() == Qt.Checked:
            a = self.eng.eval("efmtool_options = {'arithmetic', 'fractional'};",
                              nargout=0, stdout=self.out, stderr=self.err)
        else:
            a = self.eng.eval("efmtool_options = {};",
                              nargout=0, stdout=self.out, stderr=self.err)

        print(".")

<<<<<<< HEAD
        try:
            a = self.eng.eval(
                "[ems, irrev_ems, ems_idx] = CNAcomputeEFM(cnap, constraints,solver,irrev_flag,conv_basis_flag,iso_flag,c_macro,display,efmtool_options);", nargout=0)
            print(a)
        except Exception as e:
            traceback.print_exception(*sys.exc_info())
            ret = QMessageBox.warning(self, 'Unknown exception occured!',
                                      'Please report the problem to:\n\nhttps://github.com/ARB-Lab/CNApy/issues')
        else:
            ems = self.eng.workspace['ems']
            idx = self.eng.workspace['ems_idx']
            if len(ems) == 0:
                ret = QMessageBox.information(self, 'No modes',
                                              'Modes have not been calculated or do not exist.')
            else:
                for mode in ems:
                    print("Mode:")
                    count_ccc = 0
                    omode = {}
                    for element in mode:
                        idx2 = int(idx[0][count_ccc])-1
                        reaction = reac_id[idx2]
                        print("element: ", count_ccc, idx2, reaction, element)
                        count_ccc += 1
                        if element != 0:
                            omode[reaction] = element
                    oems.append(omode)

                self.appdata.project.modes = oems

                self.centralwidget.mode_navigator.current = 0
                self.centralwidget.mode_navigator.scenario = scenario
                self.centralwidget.update_mode()
            self.accept()
=======
        a = self.eng.eval(
            "[ems, irrev_ems, ems_idx] = CNAcomputeEFM(cnap, constraints,solver,irrev_flag,conv_basis_flag,iso_flag,c_macro,display,efmtool_options);", nargout=0)
        print(a)
        for e in self.err:
            print(e)

#        ems = self.eng.workspace['ems']
#        idx = self.eng.workspace['ems_idx']
        ems = self.eng.pull('ems')
        idx = self.eng.pull('ems_idx')

       # turn vectors into maps
        for mode in ems:
            print("Mode:")
            count_ccc = 0
            omode = {}
            for e in mode:
                idx2 = int(idx[0][count_ccc])-1
                reaction = reac_id[idx2]
                print("element: ", count_ccc, idx2, reaction, e)
                count_ccc += 1
                if e != 0:
                    omode[reaction] = e
            oems.append(omode)

        self.appdata.project.modes = oems

        self.centralwidget.mode_navigator.current = 0
        self.centralwidget.update_mode()
        self.accept()
>>>>>>> f442d724


def load_scenario_into_cnap_local_rb(self, model):
    for x in self.scen_values:
        try:
            y = model.reactions.get_by_id(x)
        except:
            print('reaction', x, 'not found!')
        else:
            (vl, vu) = self.scen_values[x]
            y.lower_bound = vl
            y.upper_bound = vu<|MERGE_RESOLUTION|>--- conflicted
+++ resolved
@@ -8,7 +8,7 @@
                                QLabel, QLineEdit, QMessageBox, QPushButton,
                                QVBoxLayout)
 
-import cnapy.legacy
+import cnapy.legacy as legacy
 from cnapy.cnadata import CnaData
 
 
@@ -92,7 +92,7 @@
     def compute(self):
 
         # create CobraModel for matlab
-        cnapy.legacy.createCobraModel(self.appdata)
+        legacy.createCobraModel(self.appdata)
 
         print(".")
         a = self.eng.eval("startcna(1)", nargout=0,
@@ -112,7 +112,7 @@
         reac_id = self.eng.pull('reac_id')
         print(reac_id)
         print(type(reac_id))
-        reac_id= reac_id[0]
+        reac_id = reac_id[0]
         print(reac_id)
         print(type(reac_id))
         # setting parameters
@@ -242,73 +242,69 @@
 
         print(".")
 
-<<<<<<< HEAD
-        try:
+        if legacy.is_matlab_ready():
+            try:
+                a = self.eng.eval(
+                    "[ems, irrev_ems, ems_idx] = CNAcomputeEFM(cnap, constraints,solver,irrev_flag,conv_basis_flag,iso_flag,c_macro,display,efmtool_options);", nargout=0)
+                print(a)
+            except Exception as e:
+                traceback.print_exception(*sys.exc_info())
+                ret = QMessageBox.warning(self, 'Unknown exception occured!',
+                                          'Please report the problem to:\n\nhttps://github.com/ARB-Lab/CNApy/issues')
+            else:
+                ems = self.eng.workspace['ems']
+                idx = self.eng.workspace['ems_idx']
+                if len(ems) == 0:
+                    ret = QMessageBox.information(self, 'No modes',
+                                                  'Modes have not been calculated or do not exist.')
+                else:
+                    for mode in ems:
+                        print("Mode:")
+                        count_ccc = 0
+                        omode = {}
+                        for element in mode:
+                            idx2 = int(idx[0][count_ccc])-1
+                            reaction = reac_id[idx2]
+                            print("element: ", count_ccc,
+                                  idx2, reaction, element)
+                            count_ccc += 1
+                            if element != 0:
+                                omode[reaction] = element
+                        oems.append(omode)
+
+                    self.appdata.project.modes = oems
+
+                    self.centralwidget.mode_navigator.current = 0
+                    self.centralwidget.mode_navigator.scenario = scenario
+                    self.centralwidget.update_mode()
+                self.accept()
+        elif legacy.is_octave_ready():
             a = self.eng.eval(
                 "[ems, irrev_ems, ems_idx] = CNAcomputeEFM(cnap, constraints,solver,irrev_flag,conv_basis_flag,iso_flag,c_macro,display,efmtool_options);", nargout=0)
             print(a)
-        except Exception as e:
-            traceback.print_exception(*sys.exc_info())
-            ret = QMessageBox.warning(self, 'Unknown exception occured!',
-                                      'Please report the problem to:\n\nhttps://github.com/ARB-Lab/CNApy/issues')
-        else:
-            ems = self.eng.workspace['ems']
-            idx = self.eng.workspace['ems_idx']
-            if len(ems) == 0:
-                ret = QMessageBox.information(self, 'No modes',
-                                              'Modes have not been calculated or do not exist.')
-            else:
-                for mode in ems:
-                    print("Mode:")
-                    count_ccc = 0
-                    omode = {}
-                    for element in mode:
-                        idx2 = int(idx[0][count_ccc])-1
-                        reaction = reac_id[idx2]
-                        print("element: ", count_ccc, idx2, reaction, element)
-                        count_ccc += 1
-                        if element != 0:
-                            omode[reaction] = element
-                    oems.append(omode)
-
-                self.appdata.project.modes = oems
-
-                self.centralwidget.mode_navigator.current = 0
-                self.centralwidget.mode_navigator.scenario = scenario
-                self.centralwidget.update_mode()
+
+            ems = self.eng.pull('ems')
+            idx = self.eng.pull('ems_idx')
+
+        # turn vectors into maps
+            for mode in ems:
+                print("Mode:")
+                count_ccc = 0
+                omode = {}
+                for element in mode:
+                    idx2 = int(idx[0][count_ccc])-1
+                    reaction = reac_id[idx2]
+                    print("element: ", count_ccc, idx2, reaction, element)
+                    count_ccc += 1
+                    if element != 0:
+                        omode[reaction] = element
+                oems.append(omode)
+
+            self.appdata.project.modes = oems
+
+            self.centralwidget.mode_navigator.current = 0
+            self.centralwidget.update_mode()
             self.accept()
-=======
-        a = self.eng.eval(
-            "[ems, irrev_ems, ems_idx] = CNAcomputeEFM(cnap, constraints,solver,irrev_flag,conv_basis_flag,iso_flag,c_macro,display,efmtool_options);", nargout=0)
-        print(a)
-        for e in self.err:
-            print(e)
-
-#        ems = self.eng.workspace['ems']
-#        idx = self.eng.workspace['ems_idx']
-        ems = self.eng.pull('ems')
-        idx = self.eng.pull('ems_idx')
-
-       # turn vectors into maps
-        for mode in ems:
-            print("Mode:")
-            count_ccc = 0
-            omode = {}
-            for e in mode:
-                idx2 = int(idx[0][count_ccc])-1
-                reaction = reac_id[idx2]
-                print("element: ", count_ccc, idx2, reaction, e)
-                count_ccc += 1
-                if e != 0:
-                    omode[reaction] = e
-            oems.append(omode)
-
-        self.appdata.project.modes = oems
-
-        self.centralwidget.mode_navigator.current = 0
-        self.centralwidget.update_mode()
-        self.accept()
->>>>>>> f442d724
 
 
 def load_scenario_into_cnap_local_rb(self, model):
