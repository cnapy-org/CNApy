--- conflicted
+++ resolved
@@ -95,7 +95,6 @@
         # create CobraModel for matlab
         legacy.createCobraModel(self.appdata)
 
-<<<<<<< HEAD
         print(".")
         self.eng.read_cnapy_model()
         print(".")
@@ -105,30 +104,8 @@
         print(reac_id)
 
         # setting parameters
-        print(".")
-=======
-        a = self.eng.eval("load('cobra_model.mat')",
-                          nargout=0)
-        a = self.eng.eval("cnap = CNAcobra2cna(cbmodel);",
-                          nargout=0)
-
-        # get some data
-        a = self.eng.eval("reac_id = cellstr(cnap.reacID)';",
-                          nargout=0, stdout=self.out, stderr=self.err)
-        reac_id = []
-        if legacy.is_matlab_ready():
-            reac_id = self.eng.workspace['reac_id']
-        elif legacy.is_octave_ready():
-            reac_id = self.eng.pull('reac_id')
-            reac_id = reac_id.tolist()[0]
-        else:
-            print("Error: Neither matlab nor octave found")
-
-        # setting parameters
         a = self.eng.eval("constraints = {};",
                           nargout=0, stdout=self.out, stderr=self.err)
->>>>>>> 3f754684
-
         scenario = {}
         if self.constraints.checkState() == Qt.Checked:
             onoff_str = ""
