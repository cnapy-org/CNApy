"""The cnapy configuration dialog"""
import os
import io
import traceback
from tempfile import TemporaryDirectory
from cnapy.cnadata import CnaData
from cnapy.legacy import try_matlab_engine, try_octave_engine, try_cna
from qtpy.QtCore import QSize
from qtpy.QtGui import QDoubleValidator, QIcon, QIntValidator, QPalette
from qtpy.QtWidgets import (QColorDialog, QComboBox, QDialog, QFileDialog,
                            QHBoxLayout, QLabel, QLineEdit, QMessageBox,
                            QPushButton, QVBoxLayout)

import cnapy.resources
<<<<<<< HEAD

cross_icon = QIcon(":/icons/cross.svg")
# check_icon = QIcon(":/icons/check.png")
qmark_icon = QIcon(":/icons/qmark.svg")
=======
>>>>>>> 03a7e6cb


class ConfigDialog(QDialog):
    """A dialog to set values in cnapy-config.txt"""

    def __init__(self, appdata: CnaData):
        cross_icon = QIcon(":/icons/cross.png")
        cross = cross_icon.pixmap(QSize(32, 32))

        QDialog.__init__(self)
        self.appdata = appdata
        self.oeng = appdata.octave_engine
        self.meng = appdata.matlab_engine
        self.layout = QVBoxLayout()

        ml = QHBoxLayout()
        label = QLabel("Matlab")
        label.setFixedWidth(100)
        ml.addWidget(label)
        self.ml_label = QLabel()
        self.ml_label.setPixmap(cross)
        self.ml_label.setFixedWidth(100)
        ml.addWidget(self.ml_label)
        self.choose_ml_path_btn = QPushButton(
            "Choose path to Matlab engine")
        self.choose_ml_path_btn.setFixedWidth(300)
        ml.addWidget(self.choose_ml_path_btn)
        label2 = QLabel("")
        label2.setFixedWidth(30)
        ml.addWidget(label2)
        self.matlab_path = QLabel()
        self.matlab_path.setMinimumWidth(200)
        self.matlab_path.setText(self.appdata.matlab_path)
        ml.addWidget(self.matlab_path)

        self.layout.addItem(ml)

        oc = QHBoxLayout()
        label = QLabel("Octave")
        label.setFixedWidth(100)
        oc.addWidget(label)
        self.oc_label = QLabel()
        self.oc_label.setPixmap(cross)
        self.oc_label.setFixedWidth(100)
        oc.addWidget(self.oc_label)

        self.choose_oc_exe_btn = QPushButton(
            "Choose path to Octave executable")
        self.choose_oc_exe_btn.setFixedWidth(300)
        oc.addWidget(self.choose_oc_exe_btn)

        label2 = QLabel("")
        label2.setFixedWidth(30)
        oc.addWidget(label2)

        self.oc_exe = QLabel()
        self.oc_exe.setText(self.appdata.octave_executable)
        self.oc_exe.setMinimumWidth(200)
        oc.addWidget(self.oc_exe)

        self.layout.addItem(oc)

        cna_l = QHBoxLayout()
        label = QLabel("CNA")
        label.setFixedWidth(100)
        cna_l.addWidget(label)
        self.cna_label = QLabel()
        self.cna_label.setPixmap(cross)
        self.cna_label.setFixedWidth(100)
        cna_l.addWidget(self.cna_label)
        self.choose_cna_path_btn = QPushButton("Choose CNA directory")
        self.choose_cna_path_btn.setFixedWidth(300)
        cna_l.addWidget(self.choose_cna_path_btn)
        label2 = QLabel("")
        label2.setFixedWidth(30)
        cna_l.addWidget(label2)

        self.cna_path = QLabel()
        self.cna_path.setMinimumWidth(200)
        self.cna_path.setText(self.appdata.cna_path)
        cna_l.addWidget(self.cna_path)
        self.layout.addItem(cna_l)

        h2 = QHBoxLayout()
        label = QLabel("Default color for values in a scenario:")
        h2.addWidget(label)
        self.scen_color_btn = QPushButton()
        self.scen_color_btn.setFixedWidth(100)
        palette = self.scen_color_btn.palette()
        palette.setColor(QPalette.Button, self.appdata.Scencolor)
        self.scen_color_btn.setPalette(palette)
        h2.addWidget(self.scen_color_btn)
        self.layout.addItem(h2)

        h3 = QHBoxLayout()
        label = QLabel(
            "Default color for computed values not part of the scenario:")
        h3.addWidget(label)
        self.comp_color_btn = QPushButton()
        self.comp_color_btn.setFixedWidth(100)
        palette = self.comp_color_btn.palette()
        palette.setColor(QPalette.Button, self.appdata.Compcolor)
        self.comp_color_btn.setPalette(palette)
        h3.addWidget(self.comp_color_btn)
        self.layout.addItem(h3)

        h4 = QHBoxLayout()
        label = QLabel(
            "Special Color used for non equal flux bounds:")
        h4.addWidget(label)
        self.spec1_color_btn = QPushButton()
        self.spec1_color_btn.setFixedWidth(100)
        palette = self.spec1_color_btn.palette()
        palette.setColor(QPalette.Button, self.appdata.SpecialColor1)
        self.spec1_color_btn.setPalette(palette)
        h4.addWidget(self.spec1_color_btn)
        self.layout.addItem(h4)

        h5 = QHBoxLayout()
        label = QLabel(
            "Special Color 2 used for non equal flux bounds that exclude 0:")
        h5.addWidget(label)
        self.spec2_color_btn = QPushButton()
        self.spec2_color_btn.setFixedWidth(100)
        palette = self.spec2_color_btn.palette()
        palette.setColor(QPalette.Button, self.appdata.SpecialColor2)
        self.spec2_color_btn.setPalette(palette)
        h5.addWidget(self.spec2_color_btn)
        self.layout.addItem(h5)

        h6 = QHBoxLayout()
        label = QLabel(
            "Color used for empty reaction boxes:")
        h6.addWidget(label)
        self.default_color_btn = QPushButton()
        self.default_color_btn.setFixedWidth(100)
        palette = self.default_color_btn.palette()
        palette.setColor(QPalette.Button, self.appdata.Defaultcolor)
        self.default_color_btn.setPalette(palette)
        h6.addWidget(self.default_color_btn)
        self.layout.addItem(h6)

        h7 = QHBoxLayout()
        label = QLabel(
            "Shown number of digits after the decimal point:")
        h7.addWidget(label)
        self.rounding = QLineEdit()
        self.rounding.setFixedWidth(100)
        self.rounding.setText(str(self.appdata.rounding))
        validator = QIntValidator(0, 20, self)
        self.rounding.setValidator(validator)
        h7.addWidget(self.rounding)
        self.layout.addItem(h7)

        h8 = QHBoxLayout()
        label = QLabel(
            "Absolute tolerance used to compare float values in the UI:")
        h8.addWidget(label)
        self.abs_tol = QLineEdit()
        self.abs_tol.setFixedWidth(100)
        self.abs_tol.setText(str(self.appdata.abs_tol))
        validator = QDoubleValidator(self)
        validator.setTop(1)
        self.abs_tol.setValidator(validator)
        h8.addWidget(self.abs_tol)
        self.layout.addItem(h8)

        h9 = QHBoxLayout()
        label = QLabel("Matlab/Octave engine:")
        h9.addWidget(label)
        self.default_engine = QComboBox()
        h9.addWidget(self.default_engine)
        self.layout.addItem(h9)

        l2 = QHBoxLayout()
        self.button = QPushButton("Apply Changes")
        self.cancel = QPushButton("Cancel")
        l2.addWidget(self.button)
        l2.addWidget(self.cancel)
        self.layout.addItem(l2)
        self.setLayout(self.layout)

        # Connecting the signal
        self.choose_ml_path_btn.clicked.connect(self.choose_ml_path)
        self.choose_oc_exe_btn.clicked.connect(self.choose_oc_exe)
        self.choose_cna_path_btn.clicked.connect(self.choose_cna_path)
        self.scen_color_btn.clicked.connect(self.choose_scen_color)
        self.comp_color_btn.clicked.connect(self.choose_comp_color)
        self.spec1_color_btn.clicked.connect(self.choose_spec1_color)
        self.spec2_color_btn.clicked.connect(self.choose_spec2_color)
        self.default_color_btn.clicked.connect(self.choose_default_color)
        self.cancel.clicked.connect(self.reject)
        self.button.clicked.connect(self.apply)

        self.check_all()

    def choose_ml_path(self):
        dialog = QFileDialog(self, directory=self.matlab_path.text())
        dialog.setFileMode(QFileDialog.DirectoryOnly)
        directory: str = dialog.getExistingDirectory()
        self.matlab_path.setText(directory)

        self.try_install_matlab_engine(directory)

        self.check_matlab()

    def try_install_matlab_engine(self, directory: str):
        try:
            path = os.path.join(directory, 'extern/engines/python')
            print("path:", path)
            cwd = os.getcwd()
            os.chdir(path)
            temp_dir = TemporaryDirectory()
            os.system("python setup.py build --build-base=" +
                      temp_dir.name+' install')
            os.chdir(cwd)
        except:
            print("Install failed")

            output = io.StringIO()
            traceback.print_exc(file=output)
            exstr = output.getvalue()
            print(exstr)

    def choose_oc_exe(self):
        dialog = QFileDialog(self, directory=self.oc_exe.text())
        dialog.setFileMode(QFileDialog.DirectoryOnly)
        directory: str = dialog.getExistingDirectory()
        self.oc_exe.setText(directory)

        if os.path.isfile(directory):
            os.environ['OCTAVE_EXECUTABLE'] = directory

        self.check_octave()

    def check_all(self):
        self.check_octave()
        self.check_matlab()
        self.check_cna()

        self.default_engine.clear()
        if self.meng is not None:
            self.default_engine.insertItem(1, "Matlab")
        if self.oeng is not None:
            self.default_engine.insertItem(2, "Octave")

        if self.appdata.default_engine == "octave":
            self.default_engine.setCurrentIndex(1)

    def check_octave(self):
        cross_icon = QIcon(":/icons/cross.png")
        cross = cross_icon.pixmap(QSize(32, 32))
        check_icon = QIcon(":/icons/check.png")
        check = check_icon.pixmap(QSize(32, 32))
        self.oeng = try_octave_engine(self.oc_exe.text())
        if self.oeng is not None:
            # disable button if octave is already working
            self.choose_oc_exe_btn.setEnabled(False)
            self.oc_label.setPixmap(check)
        else:
            self.oc_label.setPixmap(cross)

    def check_matlab(self):
        cross_icon = QIcon(":/icons/cross.png")
        cross = cross_icon.pixmap(QSize(32, 32))
        check_icon = QIcon(":/icons/check.png")
        check = check_icon.pixmap(QSize(32, 32))
        # only recheck matlab if necessary
        if self.meng is None:
            self.meng = try_matlab_engine()
        if self.meng is not None:
            # disable button if matlab is already working
            self.choose_ml_path_btn.setEnabled(False)
            self.ml_label.setPixmap(check)
        else:
            print("matlab not ready")
            self.ml_label.setPixmap(cross)

    def choose_cna_path(self):
        dialog = QFileDialog(self, directory=self.cna_path.text())
        dialog.setFileMode(QFileDialog.DirectoryOnly)
        directory: str = dialog.getExistingDirectory()
        self.cna_path.setText(directory)
        self.check_cna()
        pass

    def check_cna(self):

        # This resets the engines
        if self.oeng is None:
            self.check_matlab()
        else:
            self.check_octave()

        cross_icon = QIcon(":/icons/cross.png")
        cross = cross_icon.pixmap(QSize(32, 32))
        check_icon = QIcon(":/icons/check.png")
        check = check_icon.pixmap(QSize(32, 32))
        qmark_icon = QIcon(":/icons/qmark.png")
        qmark = qmark_icon.pixmap(QSize(32, 32))
        if self.oeng is not None:
            if try_cna(self.oeng, self.cna_path.text()):
                self.cna_label.setPixmap(check)
            else:
                self.cna_label.setPixmap(cross)
        elif self.meng is not None:
            if try_cna(self.meng, self.cna_path.text()):
                self.cna_label.setPixmap(check)
            else:
                self.cna_label.setPixmap(cross)
        else:
            self.cna_label.setPixmap(qmark)

    def choose_scen_color(self):
        dialog = QColorDialog(self)
        color: str = dialog.getColor()

        palette = self.scen_color_btn.palette()
        palette.setColor(QPalette.Button, color)
        self.scen_color_btn.setPalette(palette)
        pass

    def choose_comp_color(self):
        dialog = QColorDialog(self)
        color: str = dialog.getColor()

        palette = self.comp_color_btn.palette()
        palette.setColor(QPalette.Button, color)
        self.comp_color_btn.setPalette(palette)
        pass

    def choose_spec1_color(self):
        dialog = QColorDialog(self)
        color: str = dialog.getColor()

        palette = self.spec1_color_btn.palette()
        palette.setColor(QPalette.Button, color)
        self.spec1_color_btn.setPalette(palette)
        pass

    def choose_spec2_color(self):
        dialog = QColorDialog(self)
        color: str = dialog.getColor()

        palette = self.spec2_color_btn.palette()
        palette.setColor(QPalette.Button, color)
        self.spec2_color_btn.setPalette(palette)
        pass

    def choose_default_color(self):
        dialog = QColorDialog(self)
        color: str = dialog.getColor()

        palette = self.default_color_btn.palette()
        palette.setColor(QPalette.Button, color)
        self.default_color_btn.setPalette(palette)
        pass

    def apply(self):
        self.appdata.matlab_path = self.matlab_path.text()
        self.appdata.octave_executable = self.oc_exe.text()
        self.appdata.cna_path = self.cna_path.text()
        self.appdata.matlab_engine = self.meng
        self.appdata.octave_engine = self.oeng

        if self.default_engine.currentIndex() == 0:
            self.appdata.default_engine = "matlab"
            self.appdata.use_matlab()
        elif self.default_engine.currentIndex() == 1:
            self.appdata.default_engine = "octave"
            self.appdata.use_octave()

        if self.appdata.is_matlab_ready() or self.appdata.is_octave_ready():
            if try_cna(self.appdata.engine, self.appdata.cna_path):
                self.appdata.window.efm_action.setEnabled(True)
                self.appdata.window.mcs_action.setEnabled(True)
            else:
                self.appdata.window.efm_action.setEnabled(False)
                self.appdata.window.mcs_action.setEnabled(False)

        palette = self.scen_color_btn.palette()
        self.appdata.Scencolor = palette.color(QPalette.Button)

        palette = self.comp_color_btn.palette()
        self.appdata.Compcolor = palette.color(QPalette.Button)

        palette = self.spec1_color_btn.palette()
        self.appdata.SpecialColor1 = palette.color(QPalette.Button)

        palette = self.spec2_color_btn.palette()
        self.appdata.SpecialColor2 = palette.color(QPalette.Button)

        palette = self.default_color_btn.palette()
        self.appdata.Defaultcolor = palette.color(QPalette.Button)

        self.appdata.rounding = int(self.rounding.text())
        self.appdata.abs_tol = float(self.abs_tol.text())

        self.appdata.first_run = False
        import configparser
        parser = configparser.ConfigParser()
        parser.add_section('cnapy-config')
        parser.set('cnapy-config', 'first_run', '0')
        parser.set('cnapy-config', 'matlab_path', self.appdata.matlab_path)
        parser.set('cnapy-config', 'OCTAVE_EXECUTABLE',
                   self.appdata.octave_executable)
        parser.set('cnapy-config', 'cna_path', self.appdata.cna_path)
        parser.set('cnapy-config', 'scen_color',
                   str(self.appdata.Scencolor.rgb()))
        parser.set('cnapy-config', 'comp_color',
                   str(self.appdata.Compcolor.rgb()))
        parser.set('cnapy-config', 'spec1_color',
                   str(self.appdata.SpecialColor1.rgb()))
        parser.set('cnapy-config', 'spec2_color',
                   str(self.appdata.SpecialColor2.rgb()))
        parser.set('cnapy-config', 'default_color',
                   str(self.appdata.Defaultcolor.rgb()))
        parser.set('cnapy-config', 'rounding',
                   str(self.appdata.rounding))
        parser.set('cnapy-config', 'abs_tol',
                   str(self.appdata.abs_tol))
        parser.set('cnapy-config', 'default_engine',
                   str(self.appdata.default_engine))

        try:
            fp = open(self.appdata.conf_path, "w")
        except:
            import os

            import appdirs
            os.makedirs(appdirs.user_config_dir(
                "cnapy", roaming=True, appauthor=False))
            fp = open(self.appdata.conf_path, "w")

        parser.write(fp)
        fp.close()

        self.accept()<|MERGE_RESOLUTION|>--- conflicted
+++ resolved
@@ -12,14 +12,6 @@
                             QPushButton, QVBoxLayout)
 
 import cnapy.resources
-<<<<<<< HEAD
-
-cross_icon = QIcon(":/icons/cross.svg")
-# check_icon = QIcon(":/icons/check.png")
-qmark_icon = QIcon(":/icons/qmark.svg")
-=======
->>>>>>> 03a7e6cb
-
 
 class ConfigDialog(QDialog):
     """A dialog to set values in cnapy-config.txt"""
