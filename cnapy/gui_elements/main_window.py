--- conflicted
+++ resolved
@@ -1082,14 +1082,10 @@
 
     def clear_scenario(self):
         self.appdata.scen_values_clear()
-<<<<<<< HEAD
         self.appdata.project.scen_values.clear()
         self.central_widget.tabs.widget(ModelTabIndex.Scenario).recreate_scenario_items_needed = True
         if self.appdata.auto_fba:
             self.fba()
-=======
-        self.central_widget.tabs.widget(ModelTabIndex.Scenario).recreate_scenario_items()
->>>>>>> 05406a81
         self.centralWidget().update()
 
     def clear_all(self):
@@ -1237,10 +1233,6 @@
 
                 self.central_widget.tabs.widget(ModelTabIndex.Scenario).recreate_scenario_items_needed = True
                 self.centralWidget().update(rebuild=True)
-<<<<<<< HEAD
-=======
-                self.central_widget.tabs.widget(ModelTabIndex.Scenario).recreate_scenario_items()
->>>>>>> 05406a81
 
                 if filename in self.appdata.recent_cna_files:
                     filename_index = self.appdata.recent_cna_files.index(filename)
