import io
import json
import os
import traceback
from tempfile import TemporaryDirectory
from typing import Tuple
from zipfile import ZipFile
import xml.etree.ElementTree as ET
from cnapy.flux_vector_container import FluxVectorContainer
import cobra
from optlang_enumerator.cobra_cnapy import CNApyModel
from optlang_enumerator.mcs_computation import flux_variability_analysis
from optlang.symbolics import Zero
import numpy as np
import cnapy.resources  # Do not delete this import - it seems to be unused but in fact it provides the menu icons

from qtpy.QtCore import QFileInfo, Qt, Slot
from qtpy.QtGui import QColor, QIcon, QKeySequence
from qtpy.QtWidgets import (QAction, QActionGroup, QApplication, QFileDialog,
                            QMainWindow, QMessageBox, QToolBar, QShortcut, QStatusBar, QLabel, QDialog)

from cnapy.appdata import AppData, ProjectData
from cnapy.gui_elements.about_dialog import AboutDialog
from cnapy.gui_elements.central_widget import CentralWidget
from cnapy.gui_elements.clipboard_calculator import ClipboardCalculator
from cnapy.gui_elements.config_dialog import ConfigDialog
from cnapy.gui_elements.download_dialog import DownloadDialog
from cnapy.gui_elements.config_cobrapy_dialog import ConfigCobrapyDialog
from cnapy.gui_elements.efmtool_dialog import EFMtoolDialog
from cnapy.gui_elements.flux_feasibility_dialog import FluxFeasibilityDialog
from cnapy.gui_elements.map_view import MapView
from cnapy.gui_elements.mcs_dialog import MCSDialog
from cnapy.gui_elements.strain_design_dialog import SDDialog, SDComputationViewer, SDViewer, SDComputationThread
from cnapy.gui_elements.plot_space_dialog import PlotSpaceDialog
from cnapy.gui_elements.in_out_flux_dialog import InOutFluxDialog
from cnapy.gui_elements.reactions_list import ReactionListColumn
from cnapy.gui_elements.rename_map_dialog import RenameMapDialog
from cnapy.gui_elements.yield_optimization_dialog import YieldOptimizationDialog
from cnapy.gui_elements.flux_optimization_dialog import FluxOptimizationDialog
from cnapy.gui_elements.configuration_cplex import CplexConfigurationDialog
from cnapy.gui_elements.configuration_gurobi import GurobiConfigurationDialog
import cnapy.utils as utils


class MainWindow(QMainWindow):
    """The cnapy main window"""

    def __init__(self, appdata: AppData):
        QMainWindow.__init__(self)
        self.setWindowTitle("cnapy")
        self.appdata = appdata

        # self.heaton_action and self.onoff_action need to be defined before CentralWidget
        self.heaton_action = QAction("Heatmap coloring", self)
        self.heaton_action.setIcon(QIcon(":/icons/heat.png"))
        self.heaton_action.triggered.connect(self.set_heaton)

        self.onoff_action = QAction("On/Off coloring", self)
        self.onoff_action.setIcon(QIcon(":/icons/onoff.png"))
        self.onoff_action.triggered.connect(self.set_onoff)

        central_widget = CentralWidget(self)
        self.setCentralWidget(central_widget)

        self.menu = self.menuBar()
        self.file_menu = self.menu.addMenu("&Project")

        new_project_action = QAction("&New project", self)
        new_project_action.setShortcut("Ctrl+N")
        self.file_menu.addAction(new_project_action)
        new_project_action.triggered.connect(self.new_project)

        new_project_from_sbml_action = QAction(
            "New project from SBML ...", self)
        self.file_menu.addAction(new_project_from_sbml_action)
        new_project_from_sbml_action.triggered.connect(
            self.new_project_from_sbml)

        open_project_action = QAction("&Open project ...", self)
        open_project_action.setShortcut("Ctrl+O")
        self.file_menu.addAction(open_project_action)
        open_project_action.triggered.connect(self.open_project)

        self.save_project_action = QAction("&Save project...", self)
        self.save_project_action.setShortcut("Ctrl+S")
        self.file_menu.addAction(self.save_project_action)
        self.save_project_action.triggered.connect(self.save_project)

        save_as_project_action = QAction("&Save project as...", self)
        save_as_project_action.setShortcut("Ctrl+Shift+S")
        self.file_menu.addAction(save_as_project_action)
        save_as_project_action.triggered.connect(self.save_project_as)

        export_sbml_action = QAction("Export SBML...", self)
        self.file_menu.addAction(export_sbml_action)
        export_sbml_action.triggered.connect(self.export_sbml)

        exit_action = QAction("Exit", self)
        exit_action.setShortcut("Ctrl+Q")
        self.file_menu.addAction(exit_action)
        exit_action.triggered.connect(self.exit_app)

        self.scenario_menu = self.menu.addMenu("Scenario")

        load_default_scenario_action = QAction("Apply default scenario", self)
        self.scenario_menu.addAction(load_default_scenario_action)
        load_default_scenario_action.setIcon(QIcon(":/icons/d-font.png"))
        load_default_scenario_action.triggered.connect(
            self.load_default_scenario)

        load_scenario_action = QAction("Load scenario ...", self)
        self.scenario_menu.addAction(load_scenario_action)
        load_scenario_action.triggered.connect(self.load_scenario)

        merge_scenario_action = QAction("Merge scenario ...", self)
        self.scenario_menu.addAction(merge_scenario_action)
        merge_scenario_action.triggered.connect(self.merge_scenario)

        save_scenario_action = QAction("Save scenario...", self)
        self.scenario_menu.addAction(save_scenario_action)
        save_scenario_action.triggered.connect(self.save_scenario)

        clear_scenario_action = QAction("Clear scenario", self)
        self.scenario_menu.addAction(clear_scenario_action)
        clear_scenario_action.triggered.connect(self.clear_scenario)

        clear_all_action = QAction("Clear all", self)
        clear_all_action.setIcon(QIcon(":/icons/clear.png"))
        self.scenario_menu.addAction(clear_all_action)
        clear_all_action.triggered.connect(self.clear_all)

        undo_scenario_action = QAction("Undo scenario edit", self)
        undo_scenario_action.setIcon(QIcon(":/icons/undo.png"))
        self.scenario_menu.addAction(undo_scenario_action)
        undo_scenario_action.triggered.connect(self.undo_scenario_edit)

        redo_scenario_action = QAction("Redo scenario edit", self)
        redo_scenario_action.setIcon(QIcon(":/icons/redo.png"))
        self.scenario_menu.addAction(redo_scenario_action)
        redo_scenario_action.triggered.connect(self.redo_scenario_edit)

        add_values_to_scenario_action = QAction(
            "Add all values to scenario", self)
        self.scenario_menu.addAction(add_values_to_scenario_action)
        add_values_to_scenario_action.triggered.connect(
            self.add_values_to_scenario)

        show_model_bounds_action = QAction("Show model bounds", self)
        self.scenario_menu.addAction(show_model_bounds_action)
        show_model_bounds_action.triggered.connect(self.show_model_bounds)

        set_model_bounds_to_scenario_action = QAction(
            "Use scenario values as model bounds", self)
        self.scenario_menu.addAction(set_model_bounds_to_scenario_action)
        set_model_bounds_to_scenario_action.triggered.connect(
            self.set_model_bounds_to_scenario)

        set_scenario_to_default_scenario_action = QAction(
            "Set current scenario as default scenario", self)
        self.scenario_menu.addAction(set_scenario_to_default_scenario_action)
        set_scenario_to_default_scenario_action.triggered.connect(
            self.set_scenario_to_default_scenario)

        self.scenario_menu.addSeparator()

        update_action = QAction("Default Coloring", self)
        update_action.setIcon(QIcon(":/icons/default-color.png"))
        update_action.triggered.connect(central_widget.update)

        self.scenario_menu.addAction(self.heaton_action)
        self.scenario_menu.addAction(self.onoff_action)
        self.scenario_menu.addAction(update_action)

        self.clipboard_menu = self.menu.addMenu("Clipboard")

        copy_to_clipboard_action = QAction("Copy to clipboard", self)
        self.clipboard_menu.addAction(copy_to_clipboard_action)
        copy_to_clipboard_action.triggered.connect(self.copy_to_clipboard)

        paste_clipboard_action = QAction("Paste clipboard", self)
        self.clipboard_menu.addAction(paste_clipboard_action)
        paste_clipboard_action.triggered.connect(self.paste_clipboard)

        clipboard_arithmetics_action = QAction(
            "Clipboard arithmetics ...", self)
        self.clipboard_menu.addAction(clipboard_arithmetics_action)
        clipboard_arithmetics_action.triggered.connect(
            self.clipboard_arithmetics)

        self.map_menu = self.menu.addMenu("Map")

        add_map_action = QAction("Add new map", self)
        self.map_menu.addAction(add_map_action)
        add_map_action.triggered.connect(central_widget.add_map)

        # add_escher_map_action = QAction("Add new map from Escher JSON and SVG...", self)
        add_escher_map_action = QAction("Add new map from Escher SVG...", self)
        self.map_menu.addAction(add_escher_map_action)
        add_escher_map_action.triggered.connect(self.add_escher_map)

        load_maps_action = QAction("Load reaction box positions...", self)
        self.map_menu.addAction(load_maps_action)
        load_maps_action.triggered.connect(self.load_box_positions)

        self.save_box_positions_action = QAction(
            "Save reaction box positions...", self)
        self.map_menu.addAction(self.save_box_positions_action)
        self.save_box_positions_action.triggered.connect(
            self.save_box_positions)
        self.save_box_positions_action.setEnabled(False)

        self.change_map_name_action = QAction("Change map name", self)
        self.map_menu.addAction(self.change_map_name_action)
        self.change_map_name_action.triggered.connect(self.change_map_name)
        self.change_map_name_action.setEnabled(False)

        self.change_background_action = QAction("Change map background", self)
        self.map_menu.addAction(self.change_background_action)
        self.change_background_action.triggered.connect(self.change_background)
        self.change_background_action.setEnabled(False)

        self.inc_box_size_action = QAction("Increase box size", self)
        self.inc_box_size_action.setShortcut("Ctrl++")
        self.map_menu.addAction(self.inc_box_size_action)
        self.inc_box_size_action.triggered.connect(self.inc_box_size)
        self.inc_box_size_action.setEnabled(False)

        self.dec_box_size_action = QAction("Decrease box size", self)
        self.dec_box_size_action.setShortcut("Ctrl+-")
        self.map_menu.addAction(self.dec_box_size_action)
        self.dec_box_size_action.triggered.connect(self.dec_box_size)
        self.dec_box_size_action.setEnabled(False)

        self.inc_bg_size_action = QAction("Increase background size", self)
        self.inc_bg_size_action.setShortcut("Ctrl+Shift++")
        self.map_menu.addAction(self.inc_bg_size_action)
        self.inc_bg_size_action.triggered.connect(self.inc_bg_size)
        self.inc_bg_size_action.setEnabled(False)

        self.dec_bg_size_action = QAction("Decrease background size", self)
        self.dec_bg_size_action.setShortcut("Ctrl+Shift+-")
        self.map_menu.addAction(self.dec_bg_size_action)
        self.dec_bg_size_action.triggered.connect(self.dec_bg_size)
        self.dec_bg_size_action.setEnabled(False)

        self.analysis_menu = self.menu.addMenu("Analysis")

        fba_action = QAction("Flux Balance Analysis (FBA)", self)
        fba_action.triggered.connect(self.fba)
        self.analysis_menu.addAction(fba_action)

        self.auto_fba_action = QAction("Auto FBA", self)
        self.auto_fba_action.triggered.connect(self.auto_fba)
        self.auto_fba_action.setCheckable(True)
        self.analysis_menu.addAction(self.auto_fba_action)

        pfba_action = QAction(
            "Parsimonious Flux Balance Analysis (pFBA)", self)
        pfba_action.triggered.connect(self.pfba)
        self.analysis_menu.addAction(pfba_action)

        fva_action = QAction("Flux Variability Analysis (FVA)", self)
        fva_action.triggered.connect(self.fva)
        self.analysis_menu.addAction(fva_action)

        make_scenario_feasible_action = QAction("Make scenario feasible ...", self)
        make_scenario_feasible_action.triggered.connect(self.make_scenario_feasible)
        self.analysis_menu.addAction(make_scenario_feasible_action)

        self.analysis_menu.addSeparator()

        self.efm_menu = self.analysis_menu.addMenu("Elementary Flux Modes")

        self.efmtool_action = QAction(
            "Compute Elementary Flux Modes via EFMtool ...", self)
        self.efmtool_action.triggered.connect(self.efmtool)
        self.efm_menu.addAction(self.efmtool_action)

        load_modes_action = QAction("Load modes...", self)
        self.efm_menu.addAction(load_modes_action)
        load_modes_action.triggered.connect(self.load_modes)

        self.sd_menu = self.analysis_menu.addMenu("Strain Design")
        self.sd_action = QAction("Compute Minimal Cut Sets ...", self)
        self.sd_action.triggered.connect(self.mcs)
        self.sd_menu.addAction(self.sd_action)
        self.mcs_dialog = None

        load_mcs_action = QAction("Load Minimal Cut Sets ...", self)
        self.sd_menu.addAction(load_mcs_action)
        load_mcs_action.triggered.connect(self.load_mcs)

        self.sd_action = QAction("Compute Strain Designs ...", self)
        self.sd_action.triggered.connect(self.strain_design)
        self.sd_menu.addAction(self.sd_action)
        self.sd_dialog = None
        self.sd_sols = None

        load_sd_action = QAction("Load Strain Designs ...", self)
        self.sd_menu.addAction(load_sd_action)
        load_sd_action.triggered.connect(self.load_strain_designs)

        self.flux_optimization_action = QAction(
            "Flux optimization ...", self)
        self.flux_optimization_action.triggered.connect(self.optimize_flux)
        self.analysis_menu.addAction(self.flux_optimization_action)

        self.yield_optimization_action = QAction(
            "Yield optimization ...", self)
        self.yield_optimization_action.triggered.connect(self.optimize_yield)
        self.analysis_menu.addAction(self.yield_optimization_action)

        plot_space_action = QAction("Plot flux space ...", self)
        plot_space_action.triggered.connect(self.plot_space)
        self.analysis_menu.addAction(plot_space_action)

        self.analysis_menu.addSeparator()

        show_model_stats_action = QAction("Show model stats", self)
        self.analysis_menu.addAction(show_model_stats_action)
        show_model_stats_action.triggered.connect(
            self.execute_print_model_stats)

        net_conversion_action = QAction(
            "Net conversion of external metabolites", self)
        self.analysis_menu.addAction(net_conversion_action)
        net_conversion_action.triggered.connect(
            self.show_net_conversion)

        in_out_flux_action = QAction(
            "Compute in/out fluxes at metabolite ...", self)
        in_out_flux_action.triggered.connect(self.in_out_flux)
        self.analysis_menu.addAction(in_out_flux_action)

        show_objective_function_action = QAction(
            "Show objective function", self)
        self.analysis_menu.addAction(show_objective_function_action)
        show_objective_function_action.triggered.connect(
            self.show_objective_function)

        self.config_menu = self.menu.addMenu("Config")

        config_action = QAction("Configure CNApy ...", self)
        self.config_menu.addAction(config_action)
        config_action.triggered.connect(self.show_config_dialog)

        config_action = QAction("Configure COBRApy ...", self)
        self.config_menu.addAction(config_action)
        config_action.triggered.connect(self.show_config_cobrapy_dialog)


        config_action = QAction("Configure IBM CPLEX Full Version...", self)
        self.config_menu.addAction(config_action)
        config_action.triggered.connect(self.show_cplex_configuration_dialog)


        config_action = QAction("Configure Gurobi Full Version...", self)
        self.config_menu.addAction(config_action)
        config_action.triggered.connect(self.show_gurobi_configuration_dialog)

        show_console_action = QAction("Show Console", self)
        self.config_menu.addAction(show_console_action)
        show_console_action.triggered.connect(self.show_console)

        show_map_view = QAction("Show map view", self)
        self.config_menu.addAction(show_map_view)
        show_map_view.triggered.connect(self.show_map_view)

        show_model_view_action = QAction("Show model view", self)
        self.config_menu.addAction(show_model_view_action)
        show_model_view_action.triggered.connect(self.show_model_view)

        about_action = QAction("About CNApy...", self)
        self.config_menu.addAction(about_action)
        about_action.triggered.connect(self.show_about)

        zoom_in_action = QAction("Zoom in Map", self)
        zoom_in_action.setIcon(QIcon(":/icons/zoom-in.png"))
        zoom_in_action.triggered.connect(self.zoom_in)

        zoom_out_action = QAction("Zoom out Map", self)
        zoom_out_action.setIcon(QIcon(":/icons/zoom-out.png"))
        zoom_out_action.triggered.connect(self.zoom_out)

        self.set_current_filename("Untitled project")

        self.heaton_action.setCheckable(True)
        self.onoff_action.setCheckable(True)
        update_action.setCheckable(True)
        update_action.setChecked(True)
        colorings = QActionGroup(self)
        colorings.addAction(self.heaton_action)
        colorings.addAction(self.onoff_action)
        colorings.addAction(update_action)
        colorings.setExclusive(True)

        self.tool_bar = QToolBar()
        self.tool_bar.addAction(clear_all_action)
        self.tool_bar.addAction(undo_scenario_action)
        self.tool_bar.addAction(redo_scenario_action)
        self.tool_bar.addSeparator()
        self.tool_bar.addAction(self.heaton_action)
        self.tool_bar.addAction(self.onoff_action)
        self.tool_bar.addAction(update_action)
        self.tool_bar.addSeparator()
        self.tool_bar.addAction(zoom_in_action)
        self.tool_bar.addAction(zoom_out_action)
        self.addToolBar(self.tool_bar)

        self.focus_search_action = QShortcut(
            QKeySequence('Ctrl+f'), self)
        self.focus_search_action.activated.connect(self.focus_search_box)

        status_bar: QStatusBar = self.statusBar()
        self.solver_status_display = QLabel()
        status_bar.addPermanentWidget(self.solver_status_display)
        self.solver_status_symbol = QLabel()
        status_bar.addPermanentWidget(self.solver_status_symbol)

        self.centralWidget().map_tabs.currentChanged.connect(self.on_tab_change)

    def closeEvent(self, event):
        if self.checked_unsaved():
            self.close_project_dialogs()
            event.accept()
            # releases the memory map file if this is a FluxVectorMemmap
            self.appdata.project.modes.clear()
        else:
            event.ignore()

    def checked_unsaved(self) -> bool:
        if self.appdata.unsaved:
            msgBox = QMessageBox()
            msgBox.setText("The project has been modified.")
            msgBox.setInformativeText("Do you want to save your changes?")
            msgBox.setStandardButtons(
                QMessageBox.Save | QMessageBox.Discard | QMessageBox.Cancel)
            msgBox.setDefaultButton(QMessageBox.Save)
            ret = msgBox.exec_()
            if ret == QMessageBox.Save:
                # Save was clicked
                self.save_project_as()
                return True
            if ret == QMessageBox.Discard:
                # Don't save was clicked
                return True
            if ret == QMessageBox.Cancel:
                return False
        return True

    def unsaved_changes(self):
        if not self.appdata.unsaved:
            self.appdata.unsaved = True
            self.save_project_action.setEnabled(True)
            if len(self.appdata.project.name) == 0:
                shown_name = "Untitled project"
            else:
                shown_name = QFileInfo(self.appdata.project.name).fileName()

            self.setWindowTitle("CNApy - " + shown_name + ' - unsaved changes')

    def nounsaved_changes(self):
        if self.appdata.unsaved:
            self.appdata.unsaved = False
            self.save_project_action.setEnabled(False)
            if len(self.appdata.project.name) == 0:
                shown_name = "Untitled project"
            else:
                shown_name = QFileInfo(self.appdata.project.name).fileName()

            self.setWindowTitle("CNApy - " + shown_name)

    def disable_enable_dependent_actions(self):
        self.efm_action.setEnabled(False)

    @Slot()
    def exit_app(self):
        if self.checked_unsaved():
            # releases the memory map file if this is a FluxVectorMemmap
            self.appdata.project.modes.clear()
            QApplication.quit()

    def set_current_filename(self, filename):
        self.appdata.project.name = filename

        if len(self.appdata.project.name) == 0:
            shown_name = "Untitled project"
        else:
            shown_name = QFileInfo(self.appdata.project.name).fileName()

        self.setWindowTitle("CNApy - " + shown_name)

    @Slot()
    def show_about(self):
        dialog = AboutDialog(self.appdata)
        dialog.exec_()

    @Slot()
    def plot_space(self):
        self.plot_space = PlotSpaceDialog(self.appdata)
        self.plot_space.show()

    # Strain design computation and viewing functions
    def strain_design(self):
        self.sd_dialog = SDDialog(self.appdata)
        self.sd_dialog.show()

    @Slot(str)
    def strain_design_with_setup(self, sd_setup):
        self.sd_dialog = SDDialog(self.appdata, json.loads(sd_setup))
        self.sd_dialog.show()

    @Slot(str)
    def compute_strain_design(self,sd_setup):
        # launch progress viewer and computation thread
        self.sd_viewer = SDComputationViewer(self.appdata, sd_setup)
        self.sd_viewer.show_sd_signal.connect(self.show_strain_designs,Qt.QueuedConnection)
        # connect signals to update progress
        self.sd_computation = SDComputationThread(self.appdata, sd_setup)
        self.sd_computation.output_connector.connect(     self.sd_viewer.receive_progress_text,Qt.QueuedConnection)
        self.sd_computation.finished_computation.connect( self.sd_viewer.conclude_computation, Qt.QueuedConnection)
        self.sd_viewer.cancel_computation.connect(self.terminate_strain_design_computation)
        # show dialog and launch process
        # self.sd_viewer.exec()
        self.sd_viewer.show()
        self.sd_computation.start()
<<<<<<< HEAD
        
    @Slot()
    def terminate_strain_design_computation(self):
        self.sd_computation.output_connector.disconnect()
        self.sd_computation.finished_computation.disconnect()
        self.sd_computation.terminate()
        
=======

>>>>>>> 3eaf9fdd
    @Slot(bytes)
    def show_strain_designs(self,solutions):
        self.sd_sols = SDViewer(self.appdata, solutions)
        self.sd_sols.show()
        self.centralWidget().update_mode()

    @Slot()
    def load_strain_designs(self):
        dialog = QFileDialog(self)
        filename: str = dialog.getOpenFileName(
            directory=self.appdata.work_directory, filter="*.sds")[0]
        if not filename or len(filename) == 0 or not os.path.exists(filename):
            return
        with open(filename,'rb') as f:
            solutions = f.read()
        self.show_strain_designs(solutions)

    @Slot()
    def optimize_yield(self):
        dialog = YieldOptimizationDialog(self.appdata, self.centralWidget())
        dialog.exec_()

    @Slot()
    def optimize_flux(self):
        dialog = FluxOptimizationDialog(self.appdata, self.centralWidget())
        dialog.exec_()

    @Slot()
    def show_config_dialog(self):
        dialog = ConfigDialog(self.appdata)
        dialog.exec_()

    def show_download_dialog(self):
        dialog = DownloadDialog(self.appdata)
        dialog.exec_()

    @Slot()
    def show_config_cobrapy_dialog(self):
        dialog = ConfigCobrapyDialog(self.appdata)
        if self.mcs_dialog is not None:
            dialog.optlang_solver_set.connect(self.mcs_dialog.set_optlang_solver_text)
            dialog.optlang_solver_set.connect(self.mcs_dialog.configure_solver_options)
        dialog.exec_()

    @Slot()
    def show_cplex_configuration_dialog(self):
        dialog = CplexConfigurationDialog(self.appdata)
        dialog.exec_()

    @Slot()
    def show_gurobi_configuration_dialog(self):
        dialog = GurobiConfigurationDialog(self.appdata)
        dialog.exec_()

    @Slot()
    def export_sbml(self):
        dialog = QFileDialog(self)
        filename: str = dialog.getSaveFileName(
            directory=self.appdata.work_directory, filter="*.xml *.sbml")[0]
        if not filename or len(filename) == 0:
            return

        self.setCursor(Qt.BusyCursor)
        try:
            self.save_sbml(filename)
        except ValueError:
            output = io.StringIO()
            traceback.print_exc(file=output)
            exstr = output.getvalue()
            utils.show_unknown_error_box(exstr)

        self.setCursor(Qt.ArrowCursor)

    @Slot()
    def load_box_positions(self):
        dialog = QFileDialog(self)
        filename: str = dialog.getOpenFileName(
            directory=self.appdata.work_directory, filter="*.maps")[0]
        if not filename or len(filename) == 0 or not os.path.exists(filename):
            return

        idx = self.centralWidget().map_tabs.currentIndex()
        if idx < 0:
            self.centralWidget().add_map()
            idx = self.centralWidget().map_tabs.currentIndex()
        name = self.centralWidget().map_tabs.tabText(idx)

        with open(filename, 'r') as fp:
            self.appdata.project.maps[name]["boxes"] = json.load(fp)

        to_remove = []
        for r_id in self.appdata.project.maps[name]["boxes"].keys():
            if not self.appdata.project.cobra_py_model.reactions.has_id(r_id):
                to_remove.append(r_id)

        for r_id in to_remove:
            self.appdata.project.maps[name]["boxes"].pop(r_id)

        self.recreate_maps()
        self.unsaved_changes()
        self.centralWidget().update()

    @Slot()
    def merge_scenario(self):
        self.load_scenario(merge=True)

    @Slot()
    def load_scenario(self, merge=False):
        dialog = QFileDialog(self)
        filename: str = dialog.getOpenFileName(
            directory=self.appdata.last_scen_directory, filter="*.scen")[0]
        if not filename or len(filename) == 0 or not os.path.exists(filename):
            return

        with open(filename, 'r') as fp:
            values = json.load(fp)
            if not merge:
                self.appdata.project.scen_values.clear()
            self.appdata.scenario_past.clear()
            self.appdata.scenario_future.clear()
            missing_reactions = []
            reactions = []
            scen_values = []
            for i in values:
                if i in self.appdata.project.cobra_py_model.reactions:
                    reactions.append(i)
                    scen_values.append(values[i])
                else:
                    missing_reactions.append(i)

            if len(missing_reactions) > 0 :
                QMessageBox.warning(
                            self, 'Unknown reactions in scenario','The scenario defined bounds for the following reactions which are not in the current model.\n'+ str(missing_reactions))

            self.appdata.scen_values_set_multiple(reactions, scen_values)
            self.appdata.project.comp_values.clear()
            self.appdata.project.fva_values.clear()
        if self.appdata.auto_fba:
            self.fba()
        else:
            self.centralWidget().update()
            self.clear_status_bar()
        self.appdata.last_scen_directory = os.path.dirname(filename)

    @Slot()
    def load_modes(self):
        dialog = QFileDialog(self)
        filename: str = dialog.getOpenFileName(
            directory=self.appdata.work_directory, filter="*.npz")[0]
        if not filename or len(filename) == 0 or not os.path.exists(filename):
            return

        self.appdata.project.modes = FluxVectorContainer(filename)
        self.centralWidget().mode_navigator.current = 0

        self.centralWidget().mode_navigator.set_to_efm()
        self.centralWidget().update_mode()

    @Slot()
    def load_mcs(self):
        dialog = QFileDialog(self)
        filename: str = dialog.getOpenFileName(
            directory=self.appdata.work_directory, filter="*.npz")[0]
        if not filename or len(filename) == 0 or not os.path.exists(filename):
            return

        self.appdata.project.modes = FluxVectorContainer(filename)
        self.centralWidget().mode_navigator.current = 0
        self.centralWidget().mode_navigator.set_to_mcs()
        self.centralWidget().update_mode()

    @Slot()
    def change_background(self, caption="Select a SVG file", directory=None):
        '''Load a background image for the current map'''
        dialog = QFileDialog(self)
        filename: str = dialog.getOpenFileName(caption=caption,
            directory=self.appdata.work_directory if directory is None else directory,
            filter="*.svg")[0]
        if not filename or len(filename) == 0 or not os.path.exists(filename):
            return None

        idx = self.centralWidget().map_tabs.currentIndex()
        name = self.centralWidget().map_tabs.tabText(idx)

        self.appdata.project.maps[name]["background"] = filename
        self.centralWidget().map_tabs.widget(idx).set_background()
        self.centralWidget().update()
        self.centralWidget().map_tabs.setCurrentIndex(idx)
        self.centralWidget().map_tabs.widget(idx).fit()
        self.unsaved_changes()

        return filename

    # the variant below requires both the Escher JSON and an exported SVG
    # @Slot()
    # def add_escher_map(self):
    #     dialog = QFileDialog(self)
    #     filename: str = dialog.getOpenFileName(caption="Select an Escher JSON file",
    #         directory=self.appdata.work_directory, filter="*.json")[0]
    #     if not filename or len(filename) == 0 or not os.path.exists(filename):
    #         return
    #
    #     with open(filename) as fp:
    #         map_json = json.load(fp)
    #
    #     map_name, map_idx = self.centralWidget().add_map(base_name=map_json[0]['map_name'])
    #     self.change_background(caption="Select a SVG file that corresponds to the previously loaded Escher JSON file")
    #
    #     reaction_bigg_ids = dict()
    #     for r in self.appdata.project.cobra_py_model.reactions:
    #         bigg_id = r.annotation.get("bigg.reaction", None)
    #         if bigg_id is None: # if there is no BiGG ID in the annotation...
    #             bigg_id = r.id # ... use the reaction ID as proxy
    #         reaction_bigg_ids[bigg_id] = r.id
    #
    #     offset_x = map_json[1]['canvas']['x']
    #     offset_y = map_json[1]['canvas']['y']
    #     self.appdata.project.maps[map_name]["boxes"] = dict()
    #     for r in map_json[1]["reactions"].values():
    #         bigg_id = r["bigg_id"]
    #         if bigg_id in reaction_bigg_ids:
    #             self.appdata.project.maps[map_name]["boxes"][reaction_bigg_ids[bigg_id]] = [r["label_x"] - offset_x, r["label_y"] - offset_y]
    #
    #     self.recreate_maps()
    #     self.centralWidget().map_tabs.setCurrentIndex(map_idx)

    @Slot()
    def add_escher_map(self):
        # map gets a default name because an Escher SVG file does not contain the map name
        has_unsaved_changes = self.appdata.unsaved
        map_name, map_idx = self.centralWidget().add_map()
        file_name = self.change_background(caption="Select an Escher SVG file")
        if file_name is None:
            del self.appdata.project.maps[map_name]
            self.centralWidget().map_tabs.removeTab(map_idx)
            self.appdata.unsaved = has_unsaved_changes
            return

        reaction_bigg_ids = dict()
        for r in self.appdata.project.cobra_py_model.reactions:
            bigg_id = r.annotation.get("bigg.reaction", None)
            if bigg_id is None: # if there is no BiGG ID in the annotation...
                bigg_id = r.id # ... use the reaction ID as proxy
            reaction_bigg_ids[bigg_id] = r.id

        def get_translate_coordinates(translate: str):
            x_y = translate.split("(")[1].split(",")
            return float(x_y[0]), float(x_y[1][:-1])
        self.appdata.project.maps[map_name]["boxes"] = dict()
        try:
            root = ET.parse(file_name).getroot()
            graph = root.find('{http://www.w3.org/2000/svg}g')
            canvas_group = None
            reactions = None
            for child in graph:
                # print(child.tag, child.attrib)
                if child.attrib.get("class", None) == "canvas-group":
                    canvas_group = child
                if child.attrib.get("id", None) == "reactions":
                    reactions = child
            if canvas_group is None or reactions is None:
                raise ValueError
            canvas = None
            for child in canvas_group:
                if child.attrib.get("id", None) == "canvas":
                    canvas = child
            if canvas is None:
                raise ValueError
            (offset_x, offset_y) = get_translate_coordinates(canvas.attrib['transform'])
            for r in reactions:
                for child in r:
                    if child.attrib.get("class", None) == "reaction-label-group":
                        for neighbor in child.iter():
                            if neighbor.attrib.get("class", None) == "reaction-label label":
                                bigg_id = neighbor.text
                                if bigg_id in reaction_bigg_ids:
                                    (label_x, label_y) =  get_translate_coordinates(child.attrib['transform'])
                                    self.appdata.project.maps[map_name]["boxes"][reaction_bigg_ids[bigg_id]] = [label_x - offset_x, label_y - offset_y]
        except:
            QMessageBox.critical(self, "Failed to parse "+file_name+" as Escher SVG file",
                                 file_name+" does not appear to have been exported from Escher. "
                                 "Automatic mapping of reaction boxes not possible.")
            self.appdata.project.maps[map_name]["boxes"] = dict()

        self.recreate_maps()
        self.centralWidget().map_tabs.setCurrentIndex(map_idx)
        self.centralWidget().map_tabs.widget(map_idx).fit()

    @Slot()
    def change_map_name(self):
        '''Execute RenameMapDialog'''
        dialog = RenameMapDialog(
            self.appdata, self.centralWidget())
        dialog.exec_()

    @Slot()
    def inc_box_size(self):
        idx = self.centralWidget().map_tabs.currentIndex()
        name = self.centralWidget().map_tabs.tabText(idx)
        self.appdata.project.maps[name]["box-size"] *= 1.1
        self.unsaved_changes()
        self.centralWidget().update()

    @Slot()
    def dec_box_size(self):
        idx = self.centralWidget().map_tabs.currentIndex()
        name = self.centralWidget().map_tabs.tabText(idx)
        self.appdata.project.maps[name]["box-size"] *= (1/1.1)
        self.unsaved_changes()
        self.centralWidget().update()

    @Slot()
    def inc_bg_size(self):
        idx = self.centralWidget().map_tabs.currentIndex()
        name = self.centralWidget().map_tabs.tabText(idx)
        self.appdata.project.maps[name]["bg-size"] *= 1.1
        self.unsaved_changes()
        self.centralWidget().update()

    @Slot()
    def dec_bg_size(self):
        idx = self.centralWidget().map_tabs.currentIndex()
        name = self.centralWidget().map_tabs.tabText(idx)
        self.appdata.project.maps[name]["bg-size"] *= (1/1.1)
        self.unsaved_changes()
        self.centralWidget().update()

    @Slot()
    def zoom_in(self):
        mv: MapView = self.centralWidget().map_tabs.currentWidget()
        if mv is not None:
            mv.zoom_in()

    @Slot()
    def zoom_out(self):
        mv: MapView = self.centralWidget().map_tabs.currentWidget()
        if mv is not None:
            mv.zoom_out()

    @Slot()
    def focus_search_box(self):
        self.centralWidget().searchbar.setFocus()

    @Slot()
    def save_box_positions(self):
        idx = self.centralWidget().map_tabs.currentIndex()
        name = self.centralWidget().map_tabs.tabText(idx)

        dialog = QFileDialog(self)
        filename: str = dialog.getSaveFileName(
            directory=self.appdata.work_directory, filter="*.maps")[0]
        if not filename or len(filename) == 0:
            return

        with open(filename, 'w') as fp:
            json.dump(self.appdata.project.maps[name]["boxes"], fp)

    @Slot()
    def save_scenario(self):
        dialog = QFileDialog(self)
        filename: str = dialog.getSaveFileName(
            directory=self.appdata.last_scen_directory, filter="*.scen")[0]
        if not filename or len(filename) == 0:
            return

        with open(filename, 'w') as fp:
            json.dump(self.appdata.project.scen_values, fp)

        self.appdata.last_scen_directory = os.path.dirname(filename)

    def undo_scenario_edit(self):
        ''' undo last edit in scenario history '''
        if len(self.appdata.scenario_past) > 0:
            last = self.appdata.scenario_past.pop()
            self.appdata.scenario_future.append(last)
            self.appdata.recreate_scenario_from_history()
            if self.appdata.auto_fba:
                self.fba()
            self.centralWidget().update()

    def redo_scenario_edit(self):
        ''' redo last undo of scenario history '''
        if len(self.appdata.scenario_future) > 0:
            nex = self.appdata.scenario_future.pop()
            self.appdata.scenario_past.append(nex)
            self.appdata.recreate_scenario_from_history()
            if self.appdata.auto_fba:
                self.fba()
            self.centralWidget().update()

    def clear_scenario(self):
        self.appdata.scen_values_clear()
        self.centralWidget().update()

    def clear_all(self):
        self.appdata.scen_values_clear()
        self.appdata.project.comp_values.clear()
        self.appdata.project.fva_values.clear()
        self.appdata.project.high = 0
        self.appdata.project.low = 0
        self.centralWidget().update()
        self.clear_status_bar()

    def load_default_scenario(self):
        self.appdata.project.comp_values.clear()
        self.appdata.project.fva_values.clear()
        self.appdata.scen_values_clear()
        (reactions, values) = self.appdata.project.collect_default_scenario_values()
        if len(reactions) == 0:
            self.appdata.scen_values_clear()
        else:
            self.appdata.scen_values_set_multiple(reactions, values)
        if self.appdata.auto_fba:
            self.fba()
        else:
            self.centralWidget().update()
            self.clear_status_bar()

    @Slot()
    def new_project(self):
        if self.checked_unsaved():
            self.new_project_unchecked()
            self.recreate_maps()

    def new_project_unchecked(self):
        self.appdata.project = ProjectData()
        self.centralWidget().map_tabs.currentChanged.disconnect(self.on_tab_change)
        self.centralWidget().map_tabs.clear()
        self.centralWidget().map_tabs.currentChanged.connect(self.on_tab_change)

        self.centralWidget().mode_navigator.clear()
        self.centralWidget().reaction_list.reaction_list.clear()
        self.close_project_dialogs()

        self.appdata.project.scen_values.clear()
        self.appdata.scenario_past.clear()
        self.appdata.scenario_future.clear()

        self.set_current_filename("Untitled project")
        self.nounsaved_changes()

    @Slot()
    def new_project_from_sbml(self):
        if self.checked_unsaved():
            dialog = QFileDialog(self)
            filename: str = dialog.getOpenFileName(
                directory=self.appdata.work_directory, filter="*.xml *.sbml")[0]
            if not filename or len(filename) == 0 or not os.path.exists(filename):
                return

            self.setCursor(Qt.BusyCursor)
            try:
                cobra_py_model = CNApyModel.read_sbml_model(filename)
            except cobra.io.sbml.CobraSBMLError:
                output = io.StringIO()
                traceback.print_exc(file=output)
                exstr = output.getvalue()
                QMessageBox.warning(
                    self, 'Could not read sbml.', exstr)
                return
            self.new_project_unchecked()
            self.appdata.project.cobra_py_model = cobra_py_model

            self.recreate_maps()
            self.centralWidget().update(rebuild=True)

            self.setCursor(Qt.ArrowCursor)

    @Slot()
    def open_project(self):
        if self.checked_unsaved():
            dialog = QFileDialog(self)
            filename: str = dialog.getOpenFileName(
                directory=self.appdata.work_directory, filter="*.cna")[0]
            if not filename or len(filename) == 0 or not os.path.exists(filename):
                return

            self.close_project_dialogs()
            temp_dir = TemporaryDirectory()

            self.setCursor(Qt.BusyCursor)
            try:
                with ZipFile(filename, 'r') as zip_ref:
                    zip_ref.extractall(temp_dir.name)

                    with open(temp_dir.name+"/box_positions.json", 'r') as fp:
                        maps = json.load(fp)

                        count = 1
                        for _name, m in maps.items():
                            m["background"] = temp_dir.name + \
                                "/map" + str(count) + ".svg"
                            count += 1
                    # load meta_data
                    with open(temp_dir.name+"/meta.json", 'r') as fp:
                        meta_data = json.load(fp)

                    try:
                        cobra_py_model = CNApyModel.read_sbml_model(
                            temp_dir.name + "/model.sbml")
                    except cobra.io.sbml.CobraSBMLError:
                        output = io.StringIO()
                        traceback.print_exc(file=output)
                        exstr = output.getvalue()
                        QMessageBox.warning(
                            self, 'Could not open project.', exstr)
                        return
                    self.appdata.temp_dir = temp_dir
                    self.appdata.project.maps = maps
                    self.appdata.project.meta_data = meta_data
                    self.appdata.project.cobra_py_model = cobra_py_model
                    self.set_current_filename(filename)
                    self.recreate_maps()
                    self.centralWidget().mode_navigator.clear()
                    self.appdata.project.scen_values.clear()
                    self.appdata.project.comp_values.clear()
                    self.appdata.project.fva_values.clear()
                    self.appdata.scenario_past.clear()
                    self.appdata.scenario_future.clear()
                    self.clear_status_bar()
                    (reactions, values) = self.appdata.project.collect_default_scenario_values()
                    if len(reactions) > 0:
                        self.appdata.scen_values_set_multiple(reactions, values)
                    self.nounsaved_changes()

                    # if project contains maps move splitter and fit mapview
                    if len(self.appdata.project.maps) > 0:
                        (_, r) = self.centralWidget().splitter2.getRange(1)
                        self.centralWidget().splitter2.moveSplitter(round(r*0.8), 1)
                        self.centralWidget().fit_mapview()

                    self.centralWidget().update(rebuild=True)
            except FileNotFoundError:
                output = io.StringIO()
                traceback.print_exc(file=output)
                exstr = output.getvalue()
                QMessageBox.warning(self, 'Could not open project.', exstr)

            self.setCursor(Qt.ArrowCursor)

    def close_project_dialogs(self):
        '''closes modeless dialogs'''
        if self.mcs_dialog is not None:
            self.mcs_dialog.close()
            self.mcs_dialog = None
        if self.sd_dialog:
            if self.sd_dialog.__weakref__:
                del self.sd_dialog
            self.sd_dialog = None

    def save_sbml(self, filename):
        '''Save model as SBML'''

        # cleanup to work around cobrapy not setting a default compartment
        # remove unused species - > cleanup disabled for now because of issues
        # with prune_unused_metabolites
        # (clean_model, unused_mets) = prune_unused_metabolites(
        #     self.appdata.project.cobra_py_model)
        clean_model = self.appdata.project.cobra_py_model
        # set unset compartments to ''
        undefined = ''
        for m in clean_model.metabolites:
            if m.compartment is None:
                undefined += m.id+'\n'
                m.compartment = 'undefined_compartment_please_fix'
            else:
                x = m.compartment
                x.strip()
                if x == '':
                    undefined += m.id+'\n'
                    m.compartment = 'undefined_compartment_please_fix'

        if undefined != '':
            QMessageBox.warning(self, 'Undefined compartments',
                                'The following metabolites have undefined compartments!\n' +
                                undefined+'\nPlease check!')

        self.appdata.project.cobra_py_model = clean_model

        cobra.io.write_sbml_model(
            self.appdata.project.cobra_py_model, filename)

    @Slot()
    def save_project(self):
        ''' Save the project '''
        tmp_dir = TemporaryDirectory().name
        filename: str = self.appdata.project.name

        self.setCursor(Qt.BusyCursor)
        try:
            self.save_sbml(tmp_dir + "model.sbml")
        except ValueError:
            output = io.StringIO()
            traceback.print_exc(file=output)
            exstr = output.getvalue()
            utils.show_unknown_error_box(exstr)

            return

        svg_files = {}
        count = 1
        for name, m in self.appdata.project.maps.items():
            arc_name = "map" + str(count) + ".svg"
            svg_files[m["background"]] = arc_name
            m["background"] = arc_name
            count += 1

        # Save maps information
        with open(tmp_dir + "box_positions.json", 'w') as fp:
            json.dump(self.appdata.project.maps, fp)

        # Save meta data
        self.appdata.project.meta_data["format version"] = self.appdata.format_version
        with open(tmp_dir + "meta.json", 'w') as fp:
            json.dump(self.appdata.project.meta_data, fp)

        with ZipFile(filename, 'w') as zip_obj:
            zip_obj.write(tmp_dir + "model.sbml", arcname="model.sbml")
            zip_obj.write(tmp_dir + "box_positions.json",
                          arcname="box_positions.json")
            zip_obj.write(tmp_dir + "meta.json", arcname="meta.json")
            for name, m in svg_files.items():
                zip_obj.write(name, arcname=m)

        # put svgs into temporary directory and update references
        with ZipFile(filename, 'r') as zip_ref:
            zip_ref.extractall(self.appdata.temp_dir.name)
            count = 1
            for name, m in self.appdata.project.maps.items():
                m["background"] = self.appdata.temp_dir.name + \
                    "/map" + str(count) + ".svg"
                count += 1

        self.nounsaved_changes()
        self.setCursor(Qt.ArrowCursor)

    @Slot()
    def save_project_as(self):

        dialog = QFileDialog(self)
        filename: str = dialog.getSaveFileName(
            directory=self.appdata.work_directory, filter="*.cna")

        if len(filename[0]) != 0:
            self.set_current_filename(filename[0])
            self.save_project()
        else:
            return

    def recreate_maps(self):
        self.centralWidget().map_tabs.currentChanged.disconnect(self.on_tab_change)
        self.centralWidget().map_tabs.clear()
        self.centralWidget().map_tabs.currentChanged.connect(self.on_tab_change)

        for name, mmap in self.appdata.project.maps.items():
            mmap = MapView(self.appdata, self.centralWidget(), name)
            mmap.show()
            mmap.switchToReactionMask.connect(
                self.centralWidget().switch_to_reaction)
            mmap.minimizeReaction.connect(
                self.centralWidget().minimize_reaction)
            mmap.maximizeReaction.connect(
                self.centralWidget().maximize_reaction)
            mmap.setScenValue.connect(
                self.centralWidget().set_scen_value)
            mmap.reactionValueChanged.connect(
                self.centralWidget().update_reaction_value)
            mmap.reactionRemoved.connect(
                self.centralWidget().update_reaction_maps)
            mmap.reactionAdded.connect(
                self.centralWidget().update_reaction_maps)
            mmap.mapChanged.connect(
                self.centralWidget().handle_mapChanged)
            self.centralWidget().map_tabs.addTab(mmap, name)
            mmap.update()

    def on_tab_change(self, idx):
        if idx >= 0:
            self.change_map_name_action.setEnabled(True)
            self.change_background_action.setEnabled(True)
            self.inc_box_size_action.setEnabled(True)
            self.dec_box_size_action.setEnabled(True)
            self.inc_bg_size_action.setEnabled(True)
            self.dec_bg_size_action.setEnabled(True)
            self.save_box_positions_action.setEnabled(True)
            self.centralWidget().update_map(idx)
        else:
            self.change_map_name_action.setEnabled(False)
            self.change_background_action.setEnabled(False)
            self.inc_box_size_action.setEnabled(False)
            self.dec_box_size_action.setEnabled(False)
            self.inc_bg_size_action.setEnabled(False)
            self.dec_bg_size_action.setEnabled(False)
            self.save_box_positions_action.setEnabled(False)

    def copy_to_clipboard(self):
        self.appdata.clipboard_comp_values = self.appdata.project.comp_values.copy()
        self.appdata.clipboard_scen_values = self.appdata.project.scen_values.copy()

    def paste_clipboard(self):
        self.appdata.project.comp_values = self.appdata.clipboard_comp_values.copy()
        self.appdata.project.scen_values = self.appdata.clipboard_scen_values.copy()
        self.centralWidget().update()

    @Slot()
    def clipboard_arithmetics(self):
        dialog = ClipboardCalculator(self.appdata)
        dialog.exec_()
        self.centralWidget().update()

    def add_values_to_scenario(self):
        self.appdata.scen_values_set_multiple(list(self.appdata.project.comp_values.keys()),
                                              list(self.appdata.project.comp_values.values()))
        self.appdata.project.comp_values.clear()
        self.centralWidget().update()

    def set_model_bounds_to_scenario(self):
        for reaction in self.appdata.project.cobra_py_model.reactions:
            if reaction.id in self.appdata.project.scen_values:
                (vl, vu) = self.appdata.project.scen_values[reaction.id]
                reaction.lower_bound = vl
                reaction.upper_bound = vu
        self.centralWidget().update()

    def set_scenario_to_default_scenario(self):
        ''' write current scenario into sbml annotation '''
        for reaction in self.appdata.project.cobra_py_model.reactions:
            if reaction.id in self.appdata.project.scen_values:
                values = self.appdata.project.scen_values[reaction.id]
                reaction.annotation['cnapy-default'] = str(values)
            else:
                if 'cnapy-default' in reaction.annotation.keys():
                    reaction.annotation.pop('cnapy-default')
        self.centralWidget().update()
        self.unsaved_changes()

    def auto_fba(self):
        if self.auto_fba_action.isChecked():
            self.appdata.auto_fba = True
            self.fba()
        else:
            self.appdata.auto_fba = False

    def fba(self):
        with self.appdata.project.cobra_py_model as model:
            self.appdata.project.load_scenario_into_model(model)
            self.appdata.project.solution = model.optimize()
        self.process_fba_solution()

    def process_fba_solution(self, update=True):
        if self.appdata.project.solution.status == 'optimal':
            display_text = "Optimal solution with objective value "+self.appdata.format_flux_value(self.appdata.project.solution.objective_value)
            self.set_status_optimal()
            for r, v in self.appdata.project.solution.fluxes.items():
                self.appdata.project.comp_values[r] = (v, v)
        elif self.appdata.project.solution.status == 'infeasible':
            display_text = "No solution, the current scenario is infeasible"
            self.set_status_infeasible()
            self.appdata.project.comp_values.clear()
        else:
            display_text = "No optimal solution, solver status is "+self.appdata.project.solution.status
            self.set_status_unknown()
            self.appdata.project.comp_values.clear()
        self.centralWidget().console._append_plain_text("\n"+display_text, before_prompt=True)
        self.solver_status_display.setText(display_text)
        self.appdata.project.comp_values_type = 0
        if update:
            self.centralWidget().update()

    def make_scenario_feasible(self):
        make_scenario_feasible_dialog = FluxFeasibilityDialog(self.appdata)
        if make_scenario_feasible_dialog.exec_() == QDialog.Accepted:
            self.appdata.project.solution = make_scenario_feasible_dialog.solution
            self.process_fba_solution(update=False)
            if self.appdata.project.solution.status == 'optimal' and len(make_scenario_feasible_dialog.reactions_in_objective) > 0:
                self.appdata.scen_values_set_multiple(make_scenario_feasible_dialog.reactions_in_objective,
                            [self.appdata.project.comp_values[r] for r in make_scenario_feasible_dialog.reactions_in_objective])
            self.centralWidget().update()

    def fba_optimize_reaction(self, reaction: str, mmin: bool): # use status bar
        with self.appdata.project.cobra_py_model as model:
            self.appdata.project.load_scenario_into_model(model)
            for r in self.appdata.project.cobra_py_model.reactions:
                if r.id == reaction:
                    if mmin:
                        r.objective_coefficient = -1
                    else:
                        r.objective_coefficient = 1
                else:
                    r.objective_coefficient = 0
            self.appdata.project.solution = model.optimize()
        self.process_fba_solution()

    def pfba(self):
        with self.appdata.project.cobra_py_model as model:
            self.appdata.project.load_scenario_into_model(model)
            try:
                solution = cobra.flux_analysis.pfba(model)
            except cobra.exceptions.Infeasible:
                display_text = "No solution, the current scenario is infeasible"
                self.set_status_infeasible()
                self.appdata.project.comp_values.clear()
            except Exception:
                display_text = "An unexpected error occured."
                self.set_status_unknown()
                self.appdata.project.comp_values.clear()
                output = io.StringIO()
                traceback.print_exc(file=output)
                exstr = output.getvalue()
                print(exstr)
                utils.show_unknown_error_box(exstr)
            else:
                if solution.status == 'optimal':
                    soldict = solution.fluxes.to_dict()
                    for i in soldict:
                        self.appdata.project.comp_values[i] = (
                            soldict[i], soldict[i])
                    display_text = "Optimal solution with objective value "+ \
                        self.appdata.format_flux_value(solution.objective_value)
                    self.set_status_optimal()
                else:
                    display_text = "No optimal solution, solver status is "+solution.status
                    self.set_status_unknown()
                    self.appdata.project.comp_values.clear()
            finally:
                self.centralWidget().console._append_plain_text("\n"+display_text, before_prompt=True)
                self.solver_status_display.setText(display_text)
                self.appdata.project.comp_values_type = 0
                self.centralWidget().update()

    def execute_print_model_stats(self):
        if len(self.appdata.project.cobra_py_model.reactions) > 0:
            self.centralWidget().kernel_client.execute("cna.print_model_stats()")
        else:
            self.centralWidget().kernel_client.execute("print('\\nEmpty matrix!')")

        self.centralWidget().show_bottom_of_console()

    def show_net_conversion(self):
        self.centralWidget().kernel_client.execute("cna.net_conversion()")
        self.centralWidget().show_bottom_of_console()

    def net_conversion(self):
        with self.appdata.project.cobra_py_model as model:
            self.appdata.project.load_scenario_into_model(model)
            solution = model.optimize()
            if solution.status == 'optimal':
                errors = False
                imports = []
                exports = []
                soldict = solution.fluxes.to_dict()
                for i in soldict:
                    r = self.appdata.project.cobra_py_model.reactions.get_by_id(
                        i)
                    val = round(soldict[i], self.appdata.rounding)
                    if r.reactants == []:
                        if len(r.products) != 1:
                            print(
                                'Error: Expected only import reactions with one metabolite but',
                                i, 'imports', r.products)
                            errors = True
                        else:
                            if val > 0.0:
                                imports.append(
                                    str(val) + ' ' + r.products[0].id)
                            elif val < 0.0:
                                exports.append(
                                    str(abs(val)) + ' ' + r.products[0].id)

                    elif r.products == []:
                        if len(r.reactants) != 1:
                            print(
                                'Error: Expected only export reactions with one metabolite but',
                                i, 'exports', r.reactants)
                            errors = True
                        else:
                            if val > 0.0:
                                exports.append(
                                    str(val) + ' ' + r.reactants[0].id)
                            elif val < 0.0:
                                imports.append(
                                    str(abs(val)) + ' ' + r.reactants[0].id)

                if errors:
                    return

                print(
                    '\x1b[1;04;30m'+"Net conversion of external metabolites by the given scenario is:\x1b[0m\n")
                print(' + '.join(imports))
                print('-->')
                print(' + '.join(exports))

            elif solution.status == 'infeasible':
                print('No solution the scenario is infeasible!')
            else:
                print('No solution!', solution.status)

    def show_objective_function(self):
        self.centralWidget().kernel_client.execute("cna.objective_function()")
        self.centralWidget().show_bottom_of_console()

    def objective_function(self):
        print('\x1b[1;04;30m'+"Objective function:\x1b[0m\n")
        first = True
        res = ""
        model = self.appdata.project.cobra_py_model
        for r in model.reactions:
            if r.objective_coefficient != 0:
                if first:
                    res += str(r.objective_coefficient) + " " + str(r.id)
                    first = False
                else:
                    if r.objective_coefficient > 0:
                        res += " +" + \
                            str(r.objective_coefficient) + " " + str(r.id)
                    else:
                        res += " "+str(r.objective_coefficient) + \
                            " " + str(r.id)

        print(model.objective.direction+"imize:", res)

    def print_model_stats(self):
        m = cobra.util.array.create_stoichiometric_matrix(
            self.appdata.project.cobra_py_model, array_type='DataFrame')
        metabolites = m.shape[0]
        reactions = m.shape[1]
        print('Stoichiometric matrix:\n', m)
        print('\nNumber of metabolites: ', metabolites)
        print('Number of reactions: ', reactions)
        rank = np.linalg.matrix_rank(m)
        print('\nRank of stoichiometric matrix: ' + str(rank))
        print('Degrees of freedom: ' + str(reactions-rank))
        print('Independent conservation relations: ' + str(metabolites-rank))

        has_non_zero = False
        mmin = None
        abs_m = np.absolute(m.to_numpy())
        for r in abs_m:
            for e in r:
                if not has_non_zero:
                    if e > 0.0:
                        has_non_zero = True
                        mmin = e
                else:
                    if e > 0.0 and e < mmin:
                        mmin = e
        if has_non_zero:
            print('\nSmallest (absolute) non-zero-value:', mmin)
        else:
            print('\nIt\'s the zero matrix')

        c = []
        abs_m = np.absolute(m.to_numpy())
        for r in abs_m:
            x = max(r)
            c.append(x)
        print('Largest (absolute) value:', max(c))

    def print_in_out_fluxes(self, metabolite):
        soldict = {id: val[0] for (id, val) in self.appdata.project.comp_values.items()}
        self.in_out_fluxes(metabolite, soldict)

    def show_model_bounds(self):
        for reaction in self.appdata.project.cobra_py_model.reactions:
            self.appdata.project.comp_values[reaction.id] = (
                reaction.lower_bound, reaction.upper_bound)
        self.appdata.project.comp_values_type = 1
        self.centralWidget().update()

    def fva(self, fraction_of_optimum=0.0):  # cobrapy default is 1.0
        self.setCursor(Qt.BusyCursor)
        with self.appdata.project.cobra_py_model as model:
            self.appdata.project.load_scenario_into_model(model)
            if len(self.appdata.project.scen_values) > 0:
                update_stoichiometry_hash = True
            else:
                update_stoichiometry_hash = False
            for r in self.appdata.project.cobra_py_model.reactions:
                if r.lower_bound == -float('inf'):
                    r.lower_bound = cobra.Configuration().lower_bound
                    r.set_hash_value()
                    update_stoichiometry_hash = True
                if r.upper_bound == float('inf'):
                    r.upper_bound = cobra.Configuration().upper_bound
                    r.set_hash_value()
                    update_stoichiometry_hash = True
            if self.appdata.use_results_cache and update_stoichiometry_hash:
                model.set_stoichiometry_hash_object()
            try:
                solution = flux_variability_analysis(model, fraction_of_optimum=fraction_of_optimum,
                    results_cache_dir=self.appdata.results_cache_dir if self.appdata.use_results_cache else None,
                    fva_hash=model.stoichiometry_hash_object.copy() if self.appdata.use_results_cache else None,
                    print_func=lambda *txt: self.statusBar().showMessage(' '.join(list(txt))))
            except cobra.exceptions.Infeasible:
                QMessageBox.information(
                    self, 'No solution', 'The scenario is infeasible')
            except Exception:
                output = io.StringIO()
                traceback.print_exc(file=output)
                exstr = output.getvalue()
                print(exstr)
                utils.show_unknown_error_box(exstr)
            else:
                minimum = solution.minimum.to_dict()
                maximum = solution.maximum.to_dict()
                for i in minimum:
                    self.appdata.project.comp_values[i] = (
                        minimum[i], maximum[i])
                self.appdata.project.fva_values = self.appdata.project.comp_values.copy()
                self.appdata.project.comp_values_type = 1

        self.centralWidget().update()
        self.setCursor(Qt.ArrowCursor)

    # def efm(self):
    #     self.efm_dialog = EFMDialog(
    #         self.appdata, self.centralWidget())
    #     self.efm_dialog.exec_()

    def in_out_flux(self):
        in_out_flux_dialog = InOutFluxDialog(
            self.appdata)
        in_out_flux_dialog.exec_()

    def efmtool(self):
        self.efmtool_dialog = EFMtoolDialog(
            self.appdata, self.centralWidget())
        self.efmtool_dialog.exec_()

    def mcs(self):
        self.mcs_dialog = MCSDialog(
            self.appdata, self.centralWidget())
        self.mcs_dialog.show()

    def set_onoff(self):
        idx = self.centralWidget().tabs.currentIndex()
        if idx == 0 and self.appdata.project.comp_values_type == 0:
            # do coloring of LB/UB columns in this case?
            view = self.centralWidget().reaction_list
            view.reaction_list.blockSignals(True) # block itemChanged while recoloring
            root = view.reaction_list.invisibleRootItem()
            child_count = root.childCount()
            for i in range(child_count):
                item = root.child(i)
                key = item.text(0)
                if key in self.appdata.project.scen_values:
                    value = self.appdata.project.scen_values[key]
                    color = self.compute_color_onoff(value)
                    item.setBackground(ReactionListColumn.Flux, color)
                elif key in self.appdata.project.comp_values:
                    value = self.appdata.project.comp_values[key]
                    color = self.compute_color_onoff(value)
                    item.setBackground(ReactionListColumn.Flux, color)
            view.reaction_list.blockSignals(False)

        idx = self.centralWidget().map_tabs.currentIndex()
        if idx < 0:
            return
        name = self.centralWidget().map_tabs.tabText(idx)
        view = self.centralWidget().map_tabs.widget(idx)
        for key in self.appdata.project.maps[name]["boxes"]:
            if key in self.appdata.project.scen_values:
                value = self.appdata.project.scen_values[key]
                color = self.compute_color_onoff(value)
                view.reaction_boxes[key].set_color(color)
            elif key in self.appdata.project.comp_values:
                value = self.appdata.project.comp_values[key]
                color = self.compute_color_onoff(value)
                view.reaction_boxes[key].set_color(color)

    def compute_color_onoff(self, value: Tuple[float, float]):
        (vl, vh) = value
        vl = round(vl, self.appdata.rounding)
        vh = round(vh, self.appdata.rounding)
        if vl < 0.0:
            return QColor.fromRgb(0, 255, 0)
        elif vh > 0.0:
            return QColor.fromRgb(0, 255, 0)
        else:
            return QColor.fromRgb(255, 0, 0)

    def set_heaton(self):
        (low, high) = self.high_and_low()
        idx = self.centralWidget().tabs.currentIndex()
        if idx == 0 and self.appdata.project.comp_values_type == 0:
            # TODO: coloring of LB/UB columns
            view = self.centralWidget().reaction_list
            view.reaction_list.blockSignals(True) # block itemChanged while recoloring
            root = view.reaction_list.invisibleRootItem()
            child_count = root.childCount()
            for i in range(child_count):
                item = root.child(i)
                key = item.text(0)
                if key in self.appdata.project.scen_values:
                    value = self.appdata.project.scen_values[key]
                    color = self.compute_color_heat(value, low, high)
                    item.setBackground(ReactionListColumn.Flux, color)
                elif key in self.appdata.project.comp_values:
                    value = self.appdata.project.comp_values[key]
                    color = self.compute_color_heat(value, low, high)
                    item.setBackground(ReactionListColumn.Flux, color)
            view.reaction_list.blockSignals(False)

        idx = self.centralWidget().map_tabs.currentIndex()
        if idx < 0:
            return
        name = self.centralWidget().map_tabs.tabText(idx)
        view = self.centralWidget().map_tabs.widget(idx)
        for key in self.appdata.project.maps[name]["boxes"]:
            if key in self.appdata.project.scen_values:
                value = self.appdata.project.scen_values[key]
                color = self.compute_color_heat(value, low, high)
                view.reaction_boxes[key].set_color(color)
            elif key in self.appdata.project.comp_values:
                value = self.appdata.project.comp_values[key]
                color = self.compute_color_heat(value, low, high)
                view.reaction_boxes[key].set_color(color)

    def compute_color_heat(self, value: Tuple[float, float], low, high):
        (vl, vh) = value
        vl = round(vl, self.appdata.rounding)
        vh = round(vh, self.appdata.rounding)
        mean = my_mean((vl, vh))
        if mean > 0.0:
            if high == 0.0:
                h = 255
            else:
                h = mean * 255 / high
            return QColor.fromRgb(255-h, 255, 255 - h)
        else:
            if low == 0.0:
                h = 255
            else:
                h = mean * 255 / low
            return QColor.fromRgb(255, 255 - h, 255 - h)

    def high_and_low(self):
        low = 0
        high = 0
        for key in self.appdata.project.scen_values.keys():
            mean = my_mean(self.appdata.project.scen_values[key])
            if mean < low:
                low = mean
            if mean > high:
                high = mean
        for key in self.appdata.project.comp_values.keys():
            mean = my_mean(self.appdata.project.comp_values[key])
            if mean < low:
                low = mean
            if mean > high:
                high = mean
        return (low, high)

    def in_out_fluxes(self, metabolite_id, soldict):
        import matplotlib.pyplot as plt

        with self.appdata.project.cobra_py_model as model:
            met = model.metabolites.get_by_id(metabolite_id)
            fig, ax = plt.subplots()
            ax.set_xticks([1, 2])
            ax.set_xticklabels(['In', 'Out'])
            cons = []
            prod = []
            sum_cons = 0
            sum_prod = 0
            for rxn in met.reactions:
                flux = rxn.get_coefficient(metabolite_id) * soldict.get(rxn.id, 0.0)
                if flux < 0:
                    cons.append((rxn, -flux))
                elif flux > 0:
                    prod.append((rxn, flux))
            cons = sorted(cons, key=lambda x: x[1], reverse=True)
            prod = sorted(prod, key=lambda x: x[1], reverse=True)
            for rxn, flux in prod:
                ax.bar(1, flux, width=0.8, bottom=sum_prod, label=rxn.id+": "+rxn.build_reaction_string())
                sum_prod += flux
            for rxn, flux in cons:
                ax.bar(2, flux, width=0.8, bottom=sum_cons, label=rxn.id+": "+rxn.build_reaction_string())
                sum_cons += flux
            ax.set_ylabel('Flux')
            ax.set_title('In/Out fluxes at metabolite ' + metabolite_id)
            ax.legend(bbox_to_anchor=(1, 1), loc="upper left")
            plt.show()

    def show_console(self):
        print("show model view")
        (x, _) = self.centralWidget().splitter.sizes()
        if x < 50:
            self.show_model_view()
        (_, r) = self.centralWidget().splitter2.getRange(1)
        self.centralWidget().splitter2.moveSplitter(round(r*0.5), 1)

    def show_map_view(self):
        self.show_console()

    def show_model_view(self):
        (_, r) = self.centralWidget().splitter.getRange(1)
        self.centralWidget().splitter.moveSplitter(round(r*0.5), 1)

    def clear_status_bar(self):
        self.solver_status_display.setText("")
        self.solver_status_symbol.setText("")

    def set_status_optimal(self):
        self.solver_status_symbol.setStyleSheet("color: green; font-weight: bold")
        self.solver_status_symbol.setText("\u2713")

    def set_status_infeasible(self):
        self.solver_status_symbol.setStyleSheet("color: red; font-weight: bold")
        self.solver_status_symbol.setText("\u2717")

    def set_status_unknown(self):
        self.solver_status_symbol.setStyleSheet("color: black")
        self.solver_status_symbol.setText("?")

def my_mean(value):
    if isinstance(value, float):
        return value
    else:
        (vl, vh) = value
        return (vl+vh)/2<|MERGE_RESOLUTION|>--- conflicted
+++ resolved
@@ -524,17 +524,7 @@
         # self.sd_viewer.exec()
         self.sd_viewer.show()
         self.sd_computation.start()
-<<<<<<< HEAD
         
-    @Slot()
-    def terminate_strain_design_computation(self):
-        self.sd_computation.output_connector.disconnect()
-        self.sd_computation.finished_computation.disconnect()
-        self.sd_computation.terminate()
-        
-=======
-
->>>>>>> 3eaf9fdd
     @Slot(bytes)
     def show_strain_designs(self,solutions):
         self.sd_sols = SDViewer(self.appdata, solutions)
