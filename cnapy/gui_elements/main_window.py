import io
import json
import os
import traceback
from tempfile import TemporaryDirectory
from typing import Tuple
from zipfile import BadZipFile, ZipFile
import xml.etree.ElementTree as ET
from cnapy.flux_vector_container import FluxVectorContainer
from cnapy.core import model_optimization_with_exceptions
import cobra
from optlang_enumerator.cobra_cnapy import CNApyModel
from optlang_enumerator.mcs_computation import flux_variability_analysis
from optlang.symbolics import Zero
import numpy as np
import cnapy.resources  # Do not delete this import - it seems to be unused but in fact it provides the menu icons
import matplotlib.pyplot as plt
from typing import Dict

from qtpy.QtCore import QFileInfo, Qt, Slot, QTimer
from qtpy.QtGui import QColor, QIcon, QKeySequence
from qtpy.QtWidgets import (QAction, QActionGroup, QApplication, QFileDialog,
                            QMainWindow, QMessageBox, QToolBar, QShortcut, QStatusBar, QLabel, QDialog)
from qtpy.QtWebEngineWidgets import QWebEngineView

from cnapy.appdata import AppData, ProjectData
from cnapy.gui_elements.about_dialog import AboutDialog
from cnapy.gui_elements.central_widget import CentralWidget, ModelTabIndex
from cnapy.gui_elements.clipboard_calculator import ClipboardCalculator
from cnapy.gui_elements.config_dialog import ConfigDialog
from cnapy.gui_elements.download_dialog import DownloadDialog
from cnapy.gui_elements.config_cobrapy_dialog import ConfigCobrapyDialog
from cnapy.gui_elements.efmtool_dialog import EFMtoolDialog
from cnapy.gui_elements.flux_feasibility_dialog import FluxFeasibilityDialog
from cnapy.gui_elements.map_view import MapView
from cnapy.gui_elements.escher_map_view import EscherMapView
from cnapy.gui_elements.mcs_dialog import MCSDialog
from cnapy.gui_elements.strain_design_dialog import SDDialog, SDComputationViewer, SDViewer, SDComputationThread
from cnapy.gui_elements.plot_space_dialog import PlotSpaceDialog
from cnapy.gui_elements.in_out_flux_dialog import InOutFluxDialog
from cnapy.gui_elements.reactions_list import ReactionListColumn
from cnapy.gui_elements.rename_map_dialog import RenameMapDialog
from cnapy.gui_elements.yield_optimization_dialog import YieldOptimizationDialog
from cnapy.gui_elements.flux_optimization_dialog import FluxOptimizationDialog
from cnapy.gui_elements.configuration_cplex import CplexConfigurationDialog
from cnapy.gui_elements.configuration_gurobi import GurobiConfigurationDialog
import cnapy.utils as utils


class MainWindow(QMainWindow):
    """The cnapy main window"""

    def __init__(self, appdata: AppData):
        QMainWindow.__init__(self)
        self.setWindowTitle("cnapy")
        self.appdata = appdata

        # self.heaton_action and self.onoff_action need to be defined before CentralWidget
        self.heaton_action = QAction("Heatmap coloring", self)
        self.heaton_action.setIcon(QIcon(":/icons/heat.png"))
        self.heaton_action.triggered.connect(self.set_heaton)

        self.onoff_action = QAction("On/Off coloring", self)
        self.onoff_action.setIcon(QIcon(":/icons/onoff.png"))
        self.onoff_action.triggered.connect(self.set_onoff)
        self.central_widget = CentralWidget(self)
        self.setCentralWidget(self.central_widget)

        self.menu = self.menuBar()
        self.file_menu = self.menu.addMenu("&Project")

        new_project_action = QAction("&New project", self)
        new_project_action.setShortcut("Ctrl+N")
        self.file_menu.addAction(new_project_action)
        new_project_action.triggered.connect(self.new_project)

        new_project_from_sbml_action = QAction(
            "New project from SBML...", self)
        self.file_menu.addAction(new_project_from_sbml_action)
        new_project_from_sbml_action.triggered.connect(
            self.new_project_from_sbml)

        open_project_action = QAction("&Open project...", self)
        open_project_action.setShortcut("Ctrl+O")
        self.file_menu.addAction(open_project_action)
        open_project_action.triggered.connect(self.open_project_dialog)

        self.recent_cna_menu = self.file_menu.addMenu("Open recent project")
        self.recent_cna_actions: Dict[str, QAction] = {}

        self.save_project_action = QAction("&Save project", self)
        self.save_project_action.setShortcut("Ctrl+S")
        self.file_menu.addAction(self.save_project_action)
        self.save_project_action.triggered.connect(self.save_project)

        save_as_project_action = QAction("&Save project as...", self)
        save_as_project_action.setShortcut("Ctrl+Shift+S")
        self.file_menu.addAction(save_as_project_action)
        save_as_project_action.triggered.connect(self.save_project_as)

        export_sbml_action = QAction("Export SBML...", self)
        self.file_menu.addAction(export_sbml_action)
        export_sbml_action.triggered.connect(self.export_sbml)

        download_examples = QAction("Download CNApy example projects...", self)
        self.file_menu.addAction(download_examples)
        download_examples.triggered.connect(self.download_examples)

        exit_action = QAction("Exit", self)
        exit_action.setShortcut("Ctrl+Q")
        self.file_menu.addAction(exit_action)
        exit_action.triggered.connect(self.exit_app)

        self.scenario_menu = self.menu.addMenu("Scenario")

        load_default_scenario_action = QAction("Apply default scenario flux values", self)
        self.scenario_menu.addAction(load_default_scenario_action)
        load_default_scenario_action.setIcon(QIcon(":/icons/d-font.png"))
        load_default_scenario_action.triggered.connect(
            self.load_default_scenario)


        set_scenario_to_default_scenario_action = QAction(
            "Set current scenario fluxes as default scenario fluxes", self)
        self.scenario_menu.addAction(set_scenario_to_default_scenario_action)
        set_scenario_to_default_scenario_action.triggered.connect(
            self.set_scenario_to_default_scenario)

        load_scenario_action = QAction("Load scenario...", self)
        self.scenario_menu.addAction(load_scenario_action)
        load_scenario_action.triggered.connect(self.load_scenario)

        save_scenario_action = QAction("Save scenario...", self)
        self.scenario_menu.addAction(save_scenario_action)
        save_scenario_action.triggered.connect(self.save_scenario)

        undo_scenario_action = QAction("Undo scenario flux values edit", self)
        undo_scenario_action.setIcon(QIcon(":/icons/undo.png"))
        self.scenario_menu.addAction(undo_scenario_action)
        undo_scenario_action.triggered.connect(self.undo_scenario_edit)

        redo_scenario_action = QAction("Redo scenario flux values edit", self)
        redo_scenario_action.setIcon(QIcon(":/icons/redo.png"))
        self.scenario_menu.addAction(redo_scenario_action)
        redo_scenario_action.triggered.connect(self.redo_scenario_edit)

        clear_scenario_action = QAction("Clear scenario", self)
        self.scenario_menu.addAction(clear_scenario_action)
        clear_scenario_action.triggered.connect(self.clear_scenario)

        clear_all_action = QAction("Clear all reaction box entries", self)
        clear_all_action.setIcon(QIcon(":/icons/clear.png"))
        self.scenario_menu.addAction(clear_all_action)
        clear_all_action.triggered.connect(self.clear_all)

        add_values_to_scenario_action = QAction(
            "Add all flux values to scenario", self)
        self.scenario_menu.addAction(add_values_to_scenario_action)
        add_values_to_scenario_action.triggered.connect(
            self.add_values_to_scenario)

        merge_scenario_action = QAction("Merge flux values from scenario...", self)
        self.scenario_menu.addAction(merge_scenario_action)
        merge_scenario_action.triggered.connect(self.merge_scenario)

        set_model_bounds_to_scenario_action = QAction(
            "Use scenario flux values as model bounds", self)
        self.scenario_menu.addAction(set_model_bounds_to_scenario_action)
        set_model_bounds_to_scenario_action.triggered.connect(
            self.set_model_bounds_to_scenario)

        pin_scenario_reactions_action = QAction(
            "Pin all scenario reactions to top of reaction list", self)
        self.scenario_menu.addAction(pin_scenario_reactions_action)
        pin_scenario_reactions_action.triggered.connect(
            self.pin_scenario_reactions)

        unpin_all_reactions_action = QAction(
            "Unpin all reactions in reaction list", self)
        self.scenario_menu.addAction(unpin_all_reactions_action)
        unpin_all_reactions_action.triggered.connect(
            self.centralWidget().reaction_list.unpin_all)

        self.scenario_menu.addSeparator()

        update_action = QAction("Default Coloring", self)
        update_action.setIcon(QIcon(":/icons/default-color.png"))
        update_action.triggered.connect(self.central_widget.update)

        self.scenario_menu.addAction(self.heaton_action)
        self.scenario_menu.addAction(self.onoff_action)
        self.scenario_menu.addAction(update_action)

        self.clipboard_menu = self.menu.addMenu("Clipboard")

        copy_to_clipboard_action = QAction("Copy to clipboard", self)
        self.clipboard_menu.addAction(copy_to_clipboard_action)
        copy_to_clipboard_action.triggered.connect(self.copy_to_clipboard)

        paste_clipboard_action = QAction("Paste clipboard", self)
        self.clipboard_menu.addAction(paste_clipboard_action)
        paste_clipboard_action.triggered.connect(self.paste_clipboard)

        clipboard_arithmetics_action = QAction(
            "Clipboard arithmetics...", self)
        self.clipboard_menu.addAction(clipboard_arithmetics_action)
        clipboard_arithmetics_action.triggered.connect(
            self.clipboard_arithmetics)

        self.map_menu = self.menu.addMenu("Map")
        self.cnapy_map_actions = QActionGroup(self)
        separator = QAction(" CNApy map", self)
        separator.setSeparator(True)
        self.cnapy_map_actions.addAction(separator)
        self.escher_map_actions = QActionGroup(self)
        separator = QAction(" Escher map", self)
        separator.setSeparator(True)
        self.escher_map_actions.addAction(separator)

        add_map_action = QAction("Add new map", self)
        self.map_menu.addAction(add_map_action)
        add_map_action.triggered.connect(self.central_widget.add_map)

        add_escher_map_action = QAction("Add new map from Escher SVG...", self)
        self.map_menu.addAction(add_escher_map_action)
        add_escher_map_action.triggered.connect(self.add_escher_map)

        open_escher = QAction("Add interactive Escher map", self)
        self.map_menu.addAction(open_escher)
        open_escher.triggered.connect(lambda: self.central_widget.add_map(escher=True))

        self.change_map_name_action = QAction("Change map name", self)
        self.map_menu.addAction(self.change_map_name_action)
        self.change_map_name_action.triggered.connect(self.change_map_name)
        self.change_map_name_action.setEnabled(False)

        self.change_background_action = QAction("Change map background", self)
        self.change_background_action.triggered.connect(self.change_background)
        self.change_background_action.setEnabled(False)
        self.cnapy_map_actions.addAction(self.change_background_action)

        self.inc_bg_size_action = QAction("Increase background size", self)
        self.inc_bg_size_action.setShortcut("Ctrl+Shift++")
        self.inc_bg_size_action.triggered.connect(self.inc_bg_size)
        self.inc_bg_size_action.setEnabled(False)
        self.cnapy_map_actions.addAction(self.inc_bg_size_action)

        self.dec_bg_size_action = QAction("Decrease background size", self)
        self.dec_bg_size_action.setShortcut("Ctrl+Shift+-")
        self.dec_bg_size_action.triggered.connect(self.dec_bg_size)
        self.dec_bg_size_action.setEnabled(False)
        self.cnapy_map_actions.addAction(self.dec_bg_size_action)

        load_maps_action = QAction("Load reaction box positions...", self)
        load_maps_action.triggered.connect(self.load_box_positions)
        self.cnapy_map_actions.addAction(load_maps_action)

        self.save_box_positions_action = QAction(
            "Save reaction box positions...", self)
        self.save_box_positions_action.triggered.connect(
            self.save_box_positions)
        self.save_box_positions_action.setEnabled(False)
        self.cnapy_map_actions.addAction(self.save_box_positions_action)

        self.inc_box_size_action = QAction("Increase box size", self)
        self.inc_box_size_action.setShortcut("Ctrl++")
        self.inc_box_size_action.triggered.connect(self.inc_box_size)
        self.inc_box_size_action.setEnabled(False)
        self.cnapy_map_actions.addAction(self.inc_box_size_action)

        self.dec_box_size_action = QAction("Decrease box size", self)
        self.dec_box_size_action.setShortcut("Ctrl+-")
        self.dec_box_size_action.triggered.connect(self.dec_box_size)
        self.dec_box_size_action.setEnabled(False)
        self.cnapy_map_actions.addAction(self.dec_box_size_action)

        escher_export_svg_action = QAction("Export as SVG...")
        escher_export_svg_action.triggered.connect(
            lambda: self.centralWidget().map_tabs.currentWidget().page().runJavaScript("builder.map.save_svg()"))
        self.escher_map_actions.addAction(escher_export_svg_action)

        escher_export_png_action = QAction("Export as PNG...")
        escher_export_png_action.triggered.connect(
            lambda: self.centralWidget().map_tabs.currentWidget().page().runJavaScript("builder.map.save_png()"))
        self.escher_map_actions.addAction(escher_export_png_action)

        escher_zoom_canvas_action = QAction("Zoom to canvas")
        escher_zoom_canvas_action.triggered.connect(
            lambda: self.centralWidget().map_tabs.currentWidget().page().runJavaScript("builder.map.zoom_extent_canvas()"))
        self.escher_map_actions.addAction(escher_zoom_canvas_action)

        # does not work as expected (TODO: why?), for now save JSON via Escher menu in edit mode
        # escher_save_map_action = QAction("Save map JSON...")
        # escher_save_map_action.triggered.connect(
        #     lambda: self.centralWidget().map_tabs.currentWidget().page().runJavaScript("builder.map.saveMap()"))
        # self.escher_map_actions.addAction(escher_save_map_action)

        escher_settings_action = QAction("Escher settings...")
        escher_settings_action.triggered.connect(
            lambda: self.centralWidget().map_tabs.currentWidget().page().runJavaScript(r"builder.passPropsSettingsMenu({display: true})"))
        self.escher_map_actions.addAction(escher_settings_action)

        self.escher_edit_mode_action = QAction("Edit mode")
        self.escher_edit_mode_action.triggered.connect(self.set_escher_edit_mode)
        self.escher_edit_mode_action.setCheckable(True)
        self.escher_map_actions.addAction(self.escher_edit_mode_action)

        self.map_menu.addActions(self.cnapy_map_actions.actions())
        self.escher_map_actions.setVisible(False)
        self.map_menu.addActions(self.escher_map_actions.actions())

        self.analysis_menu = self.menu.addMenu("Analysis")

        fba_action = QAction("Flux Balance Analysis (FBA)", self)
        fba_action.triggered.connect(self.fba)
        self.analysis_menu.addAction(fba_action)

        self.auto_fba_action = QAction("Auto FBA", self)
        self.auto_fba_action.triggered.connect(self.auto_fba)
        self.auto_fba_action.setCheckable(True)
        self.analysis_menu.addAction(self.auto_fba_action)

        pfba_action = QAction(
            "Parsimonious Flux Balance Analysis (pFBA)", self)
        pfba_action.triggered.connect(self.pfba)
        self.analysis_menu.addAction(pfba_action)

        fva_action = QAction("Flux Variability Analysis (FVA)", self)
        fva_action.triggered.connect(self.fva)
        self.analysis_menu.addAction(fva_action)

        make_scenario_feasible_action = QAction("Make scenario feasible...", self)
        make_scenario_feasible_action.triggered.connect(self.make_scenario_feasible)
        self.analysis_menu.addAction(make_scenario_feasible_action)

        self.analysis_menu.addSeparator()

        self.efm_menu = self.analysis_menu.addMenu("Elementary Flux Modes")

        self.efmtool_action = QAction(
            "Compute Elementary Flux Modes via EFMtool...", self)
        self.efmtool_action.triggered.connect(self.efmtool)
        self.efm_menu.addAction(self.efmtool_action)

        load_modes_action = QAction("Load modes...", self)
        self.efm_menu.addAction(load_modes_action)
        load_modes_action.triggered.connect(self.load_modes)

        self.sd_menu = self.analysis_menu.addMenu("Computational Strain Design")
        self.sd_action = QAction("Compute Minimal Cut Sets...", self)
        self.sd_action.triggered.connect(self.mcs)
        self.sd_menu.addAction(self.sd_action)
        self.mcs_dialog = None

        load_mcs_action = QAction("Load Minimal Cut Sets...", self)
        self.sd_menu.addAction(load_mcs_action)
        load_mcs_action.triggered.connect(self.load_mcs)

        self.sd_action = QAction("Compute Strain Designs...", self)
        self.sd_action.triggered.connect(self.strain_design)
        self.sd_menu.addAction(self.sd_action)
        self.sd_dialog = None
        self.sd_sols = None

        load_sd_action = QAction("Load Strain Designs...", self)
        self.sd_menu.addAction(load_sd_action)
        load_sd_action.triggered.connect(self.load_strain_designs)

        self.flux_optimization_action = QAction(
            "Flux optimization...", self)
        self.flux_optimization_action.triggered.connect(self.optimize_flux)
        self.analysis_menu.addAction(self.flux_optimization_action)

        self.yield_optimization_action = QAction(
            "Yield optimization...", self)
        self.yield_optimization_action.triggered.connect(self.optimize_yield)
        self.analysis_menu.addAction(self.yield_optimization_action)

        plot_space_action = QAction("Plot flux space...", self)
        plot_space_action.triggered.connect(self.plot_space)
        self.analysis_menu.addAction(plot_space_action)

        self.analysis_menu.addSeparator()

        show_model_stats_action = QAction("Show model stats", self)
        self.analysis_menu.addAction(show_model_stats_action)
        show_model_stats_action.triggered.connect(
            self.execute_print_model_stats)

        show_model_bounds_action = QAction("Show flux bounds in reaction boxes", self)
        self.analysis_menu.addAction(show_model_bounds_action)
        show_model_bounds_action.triggered.connect(self.show_model_bounds)

        net_conversion_action = QAction(
            "Net conversion of external metabolites", self)
        self.analysis_menu.addAction(net_conversion_action)
        net_conversion_action.triggered.connect(
            self.show_net_conversion)

        in_out_flux_action = QAction(
            "Compute in/out fluxes at metabolite...", self)
        in_out_flux_action.triggered.connect(self.in_out_flux)
        self.analysis_menu.addAction(in_out_flux_action)

        self.config_menu = self.menu.addMenu("Config")

        config_action = QAction("Configure CNApy...", self)
        self.config_menu.addAction(config_action)
        config_action.triggered.connect(self.show_config_dialog)

        config_action = QAction("Configure COBRApy...", self)
        self.config_menu.addAction(config_action)
        config_action.triggered.connect(self.show_config_cobrapy_dialog)


        config_action = QAction("Configure IBM CPLEX Full Version...", self)
        self.config_menu.addAction(config_action)
        config_action.triggered.connect(self.show_cplex_configuration_dialog)


        config_action = QAction("Configure Gurobi Full Version...", self)
        self.config_menu.addAction(config_action)
        config_action.triggered.connect(self.show_gurobi_configuration_dialog)

        show_console_action = QAction("Show Console", self)
        self.config_menu.addAction(show_console_action)
        show_console_action.triggered.connect(self.show_console)

        show_map_view = QAction("Show map view", self)
        self.config_menu.addAction(show_map_view)
        show_map_view.triggered.connect(self.show_map_view)

        show_model_view_action = QAction("Show model view", self)
        self.config_menu.addAction(show_model_view_action)
        show_model_view_action.triggered.connect(self.show_model_view)

        about_action = QAction("About CNApy...", self)
        self.config_menu.addAction(about_action)
        about_action.triggered.connect(self.show_about)

        zoom_in_action = QAction("Zoom in Map", self)
        zoom_in_action.setIcon(QIcon(":/icons/zoom-in.png"))
        zoom_in_action.triggered.connect(self.zoom_in)

        zoom_out_action = QAction("Zoom out Map", self)
        zoom_out_action.setIcon(QIcon(":/icons/zoom-out.png"))
        zoom_out_action.triggered.connect(self.zoom_out)

        self.set_current_filename("Untitled project")

        self.heaton_action.setCheckable(True)
        self.onoff_action.setCheckable(True)
        update_action.setCheckable(True)
        update_action.setChecked(True)
        self.colorings = QActionGroup(self)
        self.colorings.addAction(self.heaton_action)
        self.colorings.addAction(self.onoff_action)
        self.colorings.addAction(update_action)
        self.colorings.setExclusive(True)

        self.tool_bar = QToolBar()
        self.tool_bar.addAction(clear_all_action)
        self.tool_bar.addAction(undo_scenario_action)
        self.tool_bar.addAction(redo_scenario_action)
        self.tool_bar.addSeparator()
        self.tool_bar.addAction(self.heaton_action)
        self.tool_bar.addAction(self.onoff_action)
        self.tool_bar.addAction(update_action)
        self.tool_bar.addSeparator()
        self.tool_bar.addAction(zoom_in_action)
        self.tool_bar.addAction(zoom_out_action)
        self.addToolBar(self.tool_bar)

        self.focus_search_action = QShortcut(
            QKeySequence('Ctrl+f'), self)
        self.focus_search_action.activated.connect(self.focus_search_box)

        status_bar: QStatusBar = self.statusBar()
        self.solver_status_display = QLabel()
        status_bar.addPermanentWidget(self.solver_status_display)
        self.solver_status_symbol = QLabel()
        status_bar.addPermanentWidget(self.solver_status_symbol)

        self.centralWidget().map_tabs.currentChanged.connect(self.on_tab_change)

    def closeEvent(self, event):
        if self.checked_unsaved():
            self.close_project_dialogs()
            event.accept()
            # releases the memory map file if this is a FluxVectorMemmap
            self.appdata.project.modes.clear()
        else:
            event.ignore()

    def checked_unsaved(self) -> bool:
        # TODO: check for changes in Escher maps instead of just setting unsaved changes
        # when acticvating the edit mode on an Escher map
        if self.appdata.unsaved:
            msgBox = QMessageBox()
            msgBox.setText("The project has been modified.")
            msgBox.setInformativeText("Do you want to save your changes?")
            msgBox.setStandardButtons(
                QMessageBox.Save | QMessageBox.Discard | QMessageBox.Cancel)
            msgBox.setDefaultButton(QMessageBox.Save)
            ret = msgBox.exec_()
            if ret == QMessageBox.Save:
                # Save was clicked
                self.save_project_as()
                return True
            if ret == QMessageBox.Discard:
                # Don't save was clicked
                return True
            if ret == QMessageBox.Cancel:
                return False
        return True

    def unsaved_changes(self):
        if not self.appdata.unsaved:
            self.appdata.unsaved = True
            self.save_project_action.setEnabled(True)
            if len(self.appdata.project.name) == 0:
                shown_name = "Untitled project"
            else:
                shown_name = QFileInfo(self.appdata.project.name).fileName()

            self.setWindowTitle("CNApy - " + shown_name + ' - unsaved changes')

    def nounsaved_changes(self):
        if self.appdata.unsaved:
            self.appdata.unsaved = False
            self.save_project_action.setEnabled(False)
            if len(self.appdata.project.name) == 0:
                shown_name = "Untitled project"
            else:
                shown_name = QFileInfo(self.appdata.project.name).fileName()

            self.setWindowTitle("CNApy - " + shown_name)

    def disable_enable_dependent_actions(self):
        self.efm_action.setEnabled(False)

    @Slot()
    def exit_app(self):
        if self.checked_unsaved():
            # releases the memory map file if this is a FluxVectorMemmap
            self.appdata.project.modes.clear()
            QApplication.quit()

    def set_current_filename(self, filename):
        self.appdata.project.name = filename

        if len(self.appdata.project.name) == 0:
            shown_name = "Untitled project"
        else:
            shown_name = QFileInfo(self.appdata.project.name).fileName()

        self.setWindowTitle("CNApy - " + shown_name)

    @Slot()
    def show_about(self):
        dialog = AboutDialog(self.appdata)
        dialog.exec_()

    @Slot()
    def plot_space(self):
        self.plot_space = PlotSpaceDialog(self.appdata)
        self.plot_space.show()

    # Strain design computation and viewing functions
    def strain_design(self):
        self.sd_dialog = SDDialog(self.appdata)
        self.sd_dialog.show()

    @Slot(str)
    def strain_design_with_setup(self, sd_setup):
        self.sd_dialog = SDDialog(self.appdata, json.loads(sd_setup))
        self.sd_dialog.show()

    @Slot(str)
    def compute_strain_design(self,sd_setup):
        # launch progress viewer and computation thread
        self.sd_viewer = SDComputationViewer(self.appdata, sd_setup)
        self.sd_viewer.show_sd_signal.connect(self.show_strain_designs,Qt.QueuedConnection)
        # connect signals to update progress
        self.sd_computation = SDComputationThread(self.appdata, sd_setup)
        self.sd_computation.output_connector.connect(     self.sd_viewer.receive_progress_text,Qt.QueuedConnection)
        self.sd_computation.finished_computation.connect( self.sd_viewer.conclude_computation, Qt.QueuedConnection)
        self.sd_viewer.cancel_computation.connect(self.terminate_strain_design_computation)
        # show dialog and launch process
        # self.sd_viewer.exec()
        self.sd_viewer.show()
        self.sd_computation.start()

    def open_selected_recent_project(self):
        selected_last_project = self.sender().text()
        if not os.path.exists(selected_last_project):
            QMessageBox.critical(
                self,
                "File not found",
                "The selected recently opened .cna file could not be found. Possible reasons: The file was deleted, moved or renamed."
            )
            return
        self.open_project(filename=selected_last_project)

    def build_recent_cna_menu(self):
        recent_cnas = list(self.recent_cna_actions.keys())
        for recent_cna in recent_cnas:
            self.recent_cna_menu.removeAction(self.recent_cna_actions[recent_cna])
            del(self.recent_cna_actions[recent_cna])

        for recent_cna in self.appdata.recent_cna_files:
            self.recent_cna_actions[recent_cna] = QAction(recent_cna, self)
            self.recent_cna_actions[recent_cna].triggered.connect(self.open_selected_recent_project)
            self.recent_cna_menu.addAction(self.recent_cna_actions[recent_cna])

    @Slot()
    def terminate_strain_design_computation(self):
        self.sd_computation.output_connector.disconnect()
        self.sd_computation.finished_computation.disconnect()
        self.sd_computation.terminate()

    @Slot(bytes)
    def show_strain_designs(self,solutions):
        self.sd_sols = SDViewer(self.appdata, solutions)
        self.sd_sols.show()
        self.centralWidget().update_mode()

    @Slot()
    def load_strain_designs(self):
        dialog = QFileDialog(self)
        filename: str = dialog.getOpenFileName(
            directory=self.appdata.work_directory, filter="*.sds")[0]
        if not filename or len(filename) == 0 or not os.path.exists(filename):
            return
        with open(filename,'rb') as f:
            solutions = f.read()
        self.show_strain_designs(solutions)

    @Slot()
    def optimize_yield(self):
        dialog = YieldOptimizationDialog(self.appdata, self.centralWidget())
        dialog.exec_()

    @Slot()
    def optimize_flux(self):
        dialog = FluxOptimizationDialog(self.appdata, self.centralWidget())
        dialog.exec_()

    @Slot()
    def show_config_dialog(self, first_start=False):
        dialog = ConfigDialog(self.appdata, first_start)
        if not first_start:
            dialog.exec_()

    @Slot()
    def show_config_cobrapy_dialog(self):
        dialog = ConfigCobrapyDialog(self.appdata)
        if self.mcs_dialog is not None:
            dialog.optlang_solver_set.connect(self.mcs_dialog.set_optlang_solver_text)
            dialog.optlang_solver_set.connect(self.mcs_dialog.configure_solver_options)
        dialog.exec_()

    @Slot()
    def show_cplex_configuration_dialog(self):
        dialog = CplexConfigurationDialog(self.appdata)
        dialog.exec_()

    @Slot()
    def show_gurobi_configuration_dialog(self):
        dialog = GurobiConfigurationDialog(self.appdata)
        dialog.exec_()

    @Slot()
    def export_sbml(self):
        dialog = QFileDialog(self)
        filename: str = dialog.getSaveFileName(
            directory=self.appdata.work_directory, filter="*.xml *.sbml")[0]
        if not filename or len(filename) == 0:
            return

        self.setCursor(Qt.BusyCursor)
        try:
            self.save_sbml(filename)
        except ValueError:
            output = io.StringIO()
            traceback.print_exc(file=output)
            exstr = output.getvalue()
            utils.show_unknown_error_box(exstr)

        self.setCursor(Qt.ArrowCursor)

    @Slot()
    def download_examples(self):
        dialog = DownloadDialog(self.appdata)
        dialog.exec_()

    @Slot()
    def load_box_positions(self):
        dialog = QFileDialog(self)
        filename: str = dialog.getOpenFileName(
            directory=self.appdata.work_directory, filter="*.maps")[0]
        if not filename or len(filename) == 0 or not os.path.exists(filename):
            return

        idx = self.centralWidget().map_tabs.currentIndex()
        if idx < 0:
            self.centralWidget().add_map()
            idx = self.centralWidget().map_tabs.currentIndex()
        name = self.centralWidget().map_tabs.tabText(idx)

        with open(filename, 'r') as fp:
            self.appdata.project.maps[name]["boxes"] = json.load(fp)

        to_remove = []
        for r_id in self.appdata.project.maps[name]["boxes"].keys():
            if not self.appdata.project.cobra_py_model.reactions.has_id(r_id):
                to_remove.append(r_id)

        for r_id in to_remove:
            self.appdata.project.maps[name]["boxes"].pop(r_id)

        self.recreate_maps()
        self.unsaved_changes()
        self.centralWidget().update()

    @Slot()
    def merge_scenario(self):
        self.load_scenario(merge=True)

    @Slot()
    def load_scenario(self, merge=False):
        dialog = QFileDialog(self)
        filename: str = dialog.getOpenFileName(
            directory=self.appdata.last_scen_directory, filter="*.scen *.val")[0]
        if not filename or len(filename) == 0 or not os.path.exists(filename):
            return

        self.appdata.scenario_past.clear()
        self.appdata.scenario_future.clear()
        try:
            missing_reactions = self.appdata.project.scen_values.load(filename, self.appdata, merge=merge)
        except json.decoder.JSONDecodeError:
            QMessageBox.critical(
                self,
                'Could not open file',
                "File could not be opened as it does not seem to be a valid scenario file. "
                "Maybe the file got the .scen ending for other reasons than being a scenario file or the file is corrupted."
            )
            return

        self.centralWidget().reaction_list.pin_multiple(self.appdata.project.scen_values.pinned_reactions)

        if len(missing_reactions) > 0 :
            QMessageBox.warning(self, 'Unknown reactions in scenario',
            'The scenario references reactions which are not in the current model and will be ignored:\n'+' '.join(missing_reactions))

        self.appdata.project.comp_values.clear()
        self.appdata.project.fva_values.clear()
        if self.appdata.auto_fba:
            self.fba()
        else:
            self.centralWidget().update()
            self.clear_status_bar()
        self.appdata.last_scen_directory = os.path.dirname(filename)

    @Slot()
    def load_modes(self):
        dialog = QFileDialog(self)
        filename: str = dialog.getOpenFileName(
            directory=self.appdata.work_directory, filter="*.npz")[0]
        if not filename or len(filename) == 0 or not os.path.exists(filename):
            return

        self.appdata.project.modes = FluxVectorContainer(filename)
        self.centralWidget().mode_navigator.current = 0

        self.centralWidget().mode_navigator.set_to_efm()
        self.centralWidget().update_mode()

    @Slot()
    def load_mcs(self):
        dialog = QFileDialog(self)
        filename: str = dialog.getOpenFileName(
            directory=self.appdata.work_directory, filter="*.npz")[0]
        if not filename or len(filename) == 0 or not os.path.exists(filename):
            return

        self.appdata.project.modes = FluxVectorContainer(filename)
        self.centralWidget().mode_navigator.current = 0
        self.centralWidget().mode_navigator.set_to_mcs()
        self.centralWidget().update_mode()

    @Slot()
    def change_background(self, caption="Select a SVG file", directory=None):
        '''Load a background image for the current map'''
        dialog = QFileDialog(self)
        filename: str = dialog.getOpenFileName(caption=caption,
            directory=self.appdata.work_directory if directory is None else directory,
            filter="*.svg")[0]
        if not filename or len(filename) == 0 or not os.path.exists(filename):
            return None

        idx = self.centralWidget().map_tabs.currentIndex()
        name = self.centralWidget().map_tabs.tabText(idx)

        self.appdata.project.maps[name]["background"] = filename
        self.centralWidget().map_tabs.widget(idx).set_background()
        self.centralWidget().update()
        self.centralWidget().map_tabs.setCurrentIndex(idx)
        self.centralWidget().map_tabs.widget(idx).fit()
        self.unsaved_changes()

        return filename

    # the variant below requires both the Escher JSON and an exported SVG
    # @Slot()
    # def add_escher_map(self):
    #     dialog = QFileDialog(self)
    #     filename: str = dialog.getOpenFileName(caption="Select an Escher JSON file",
    #         directory=self.appdata.work_directory, filter="*.json")[0]
    #     if not filename or len(filename) == 0 or not os.path.exists(filename):
    #         return
    #
    #     with open(filename) as fp:
    #         map_json = json.load(fp)
    #
    #     map_name, map_idx = self.centralWidget().add_map(base_name=map_json[0]['map_name'])
    #     self.change_background(caption="Select a SVG file that corresponds to the previously loaded Escher JSON file")
    #
    #     reaction_bigg_ids = dict()
    #     for r in self.appdata.project.cobra_py_model.reactions:
    #         bigg_id = r.annotation.get("bigg.reaction", None)
    #         if bigg_id is None: # if there is no BiGG ID in the annotation...
    #             bigg_id = r.id # ... use the reaction ID as proxy
    #         reaction_bigg_ids[bigg_id] = r.id
    #
    #     offset_x = map_json[1]['canvas']['x']
    #     offset_y = map_json[1]['canvas']['y']
    #     self.appdata.project.maps[map_name]["boxes"] = dict()
    #     for r in map_json[1]["reactions"].values():
    #         bigg_id = r["bigg_id"]
    #         if bigg_id in reaction_bigg_ids:
    #             self.appdata.project.maps[map_name]["boxes"][reaction_bigg_ids[bigg_id]] = [r["label_x"] - offset_x, r["label_y"] - offset_y]
    #
    #     self.recreate_maps()
    #     self.centralWidget().map_tabs.setCurrentIndex(map_idx)

    @Slot()
    def add_escher_map(self, annotation_key_for_id="bigg.reaction", strip_compartment=False):
        # maps gets a default name because an Escher SVG file does not contain the map name
        has_unsaved_changes = self.appdata.unsaved
        map_name, map_idx = self.centralWidget().add_map()
        file_name = self.change_background(caption="Select an Escher SVG file")
        if file_name is None:
            del self.appdata.project.maps[map_name]
            self.centralWidget().map_tabs.removeTab(map_idx)
            self.appdata.unsaved = has_unsaved_changes
            return

        reaction_bigg_ids = dict()
        for r in self.appdata.project.cobra_py_model.reactions:
            bigg_id = r.annotation.get(annotation_key_for_id, None)
            if not isinstance(bigg_id, str): # if there is no (unique) BiGG ID in the annotation...
                bigg_id = r.id # ... use the reaction ID as proxy
            if strip_compartment:
                for c_id in self.appdata.project.cobra_py_model.compartments.keys():
                    if bigg_id.endswith(c_id):
                        bigg_id = bigg_id[:-(len(c_id)+1)] # +1 for the _
                        break
                # print(bigg_id, r.id)
            reaction_bigg_ids[bigg_id] = r.id

        def get_translate_coordinates(translate: str):
            x_y = translate.split("(")[1].split(",")
            return float(x_y[0]), float(x_y[1][:-1])
        self.appdata.project.maps[map_name]["boxes"] = dict()
        try:
            root = ET.parse(file_name).getroot()
            graph = root.find('{http://www.w3.org/2000/svg}g')
            canvas_group = None
            reactions = None
            for child in graph:
                # print(child.tag, child.attrib)
                if child.attrib.get("class", None) == "canvas-group":
                    canvas_group = child
                if child.attrib.get("id", None) == "reactions":
                    reactions = child
            if canvas_group is None or reactions is None:
                raise ValueError
            canvas = None
            for child in canvas_group:
                if child.attrib.get("id", None) == "canvas":
                    canvas = child
            if canvas is None:
                raise ValueError
            (offset_x, offset_y) = get_translate_coordinates(canvas.attrib['transform'])
            for r in reactions:
                for child in r:
                    if child.attrib.get("class", None) == "reaction-label-group":
                        for neighbor in child.iter():
                            if neighbor.attrib.get("class", None) == "reaction-label label":
                                bigg_id = neighbor.text
                                if bigg_id in reaction_bigg_ids:
                                    (label_x, label_y) =  get_translate_coordinates(child.attrib['transform'])
                                    self.appdata.project.maps[map_name]["boxes"][reaction_bigg_ids[bigg_id]] = [label_x - offset_x, label_y - offset_y]
        except:
            QMessageBox.critical(self, "Failed to parse "+file_name+" as Escher SVG file",
                                 file_name+" does not appear to have been exported from Escher. "
                                 "Automatic mapping of reaction boxes not possible.")
            self.appdata.project.maps[map_name]["boxes"] = dict()

        self.recreate_maps()
        self.centralWidget().map_tabs.setCurrentIndex(map_idx)
        self.centralWidget().map_tabs.widget(map_idx).fit()

    @Slot()
    def change_map_name(self):
        '''Execute RenameMapDialog'''
        dialog = RenameMapDialog(
            self.appdata, self.centralWidget())
        dialog.exec_()

    @Slot()
    def inc_box_size(self):
        idx = self.centralWidget().map_tabs.currentIndex()
        name = self.centralWidget().map_tabs.tabText(idx)
        self.appdata.project.maps[name]["box-size"] *= 1.1
        self.unsaved_changes()
        self.centralWidget().update()

    @Slot()
    def dec_box_size(self):
        idx = self.centralWidget().map_tabs.currentIndex()
        name = self.centralWidget().map_tabs.tabText(idx)
        self.appdata.project.maps[name]["box-size"] *= (1/1.1)
        self.unsaved_changes()
        self.centralWidget().update()

    @Slot()
    def inc_bg_size(self):
        idx = self.centralWidget().map_tabs.currentIndex()
        name = self.centralWidget().map_tabs.tabText(idx)
        self.appdata.project.maps[name]["bg-size"] *= 1.1
        self.unsaved_changes()
        self.centralWidget().update()

    @Slot()
    def dec_bg_size(self):
        idx = self.centralWidget().map_tabs.currentIndex()
        name = self.centralWidget().map_tabs.tabText(idx)
        self.appdata.project.maps[name]["bg-size"] *= (1/1.1)
        self.unsaved_changes()
        self.centralWidget().update()

    @Slot()
    def zoom_in(self):
        mv = self.centralWidget().map_tabs.currentWidget()
        if mv is not None:
            mv.zoom_in()

    @Slot()
    def zoom_out(self):
        mv = self.centralWidget().map_tabs.currentWidget()
        if mv is not None:
            mv.zoom_out()

    @Slot(bool)
    def set_escher_edit_mode(self, checked: bool):
        # cannot use the parameter checked because in ActionGroup the entries are mutually exclusive
        # and the policy cannot be changed in Python (why?)
        self.centralWidget().map_tabs.currentWidget().enable_editing(not self.centralWidget().map_tabs.currentWidget().editing_enabled)
        self.unsaved_changes() # preliminary solution until checking for changes in Escher maps is implemented

    @Slot()
    def focus_search_box(self):
        self.centralWidget().searchbar.setFocus()

    @Slot()
    def save_box_positions(self):
        idx = self.centralWidget().map_tabs.currentIndex()
        name = self.centralWidget().map_tabs.tabText(idx)

        dialog = QFileDialog(self)
        filename: str = dialog.getSaveFileName(
            directory=self.appdata.work_directory, filter="*.maps")[0]
        if not filename or len(filename) == 0:
            return

        with open(filename, 'w') as fp:
            json.dump(self.appdata.project.maps[name]["boxes"], fp)

    @Slot()
    def save_scenario(self):
        dialog = QFileDialog(self)
        filename: str = dialog.getSaveFileName(
            directory=self.appdata.last_scen_directory, filter="*.scen")[0]
        if not filename or len(filename) == 0:
            return

        # with open(filename, 'w') as fp:
        #     json.dump(self.appdata.project.scen_values, fp)
        self.appdata.project.scen_values.save(filename)

        self.appdata.last_scen_directory = os.path.dirname(filename)

    def undo_scenario_edit(self):
        ''' undo last edit in scenario history '''
        if len(self.appdata.scenario_past) > 0:
            last = self.appdata.scenario_past.pop()
            self.appdata.scenario_future.append(last)
            self.appdata.recreate_scenario_from_history()
            if self.appdata.auto_fba:
                self.fba()
            self.centralWidget().update()

    def redo_scenario_edit(self):
        ''' redo last undo of scenario history '''
        if len(self.appdata.scenario_future) > 0:
            nex = self.appdata.scenario_future.pop()
            self.appdata.scenario_past.append(nex)
            self.appdata.recreate_scenario_from_history()
            if self.appdata.auto_fba:
                self.fba()
            self.centralWidget().update()

    def clear_scenario(self):
        self.appdata.scen_values_clear()
        self.centralWidget().update()

    def clear_all(self):
        self.appdata.scen_values_clear()
        self.appdata.project.comp_values.clear()
        self.appdata.project.comp_values_type = 0
        self.appdata.project.fva_values.clear()
        self.appdata.project.high = 0
        self.appdata.project.low = 0
        self.centralWidget().update()
        self.clear_status_bar()

    def load_default_scenario(self):
        self.appdata.project.comp_values.clear()
        self.appdata.project.fva_values.clear()
        self.appdata.scen_values_clear()
        (reactions, values) = self.appdata.project.collect_default_scenario_values()
        if len(reactions) == 0:
            self.appdata.scen_values_clear()
        else:
            self.appdata.scen_values_set_multiple(reactions, values)
        if self.appdata.auto_fba:
            self.fba()
        else:
            self.centralWidget().update()
            self.clear_status_bar()

    @Slot()
    def new_project(self):
        if self.checked_unsaved():
            self.new_project_unchecked()
            self.recreate_maps()

    def new_project_unchecked(self):
        self.appdata.project = ProjectData()
        self.centralWidget().map_tabs.currentChanged.disconnect(self.on_tab_change)
        self.centralWidget().map_tabs.clear()
        self.centralWidget().map_tabs.currentChanged.connect(self.on_tab_change)

        self.centralWidget().mode_navigator.clear()
        self.centralWidget().reaction_list.reaction_list.clear()
        self.close_project_dialogs()

        self.appdata.project.scen_values.clear()
        self.appdata.scenario_past.clear()
        self.appdata.scenario_future.clear()

        self.set_current_filename("Untitled project")
        self.nounsaved_changes()

    @Slot()
    def new_project_from_sbml(self):
        if self.checked_unsaved():
            dialog = QFileDialog(self)
            filename: str = dialog.getOpenFileName(
                directory=self.appdata.work_directory, filter="*.xml *.sbml")[0]
            if not filename or len(filename) == 0 or not os.path.exists(filename):
                return

            self.setCursor(Qt.BusyCursor)
            try:
                cobra_py_model = CNApyModel.read_sbml_model(filename)
            except cobra.io.sbml.CobraSBMLError:
                output = io.StringIO()
                traceback.print_exc(file=output)
                exstr = output.getvalue()
                QMessageBox.warning(
                    self, 'Could not read sbml.', exstr)
                return
            self.new_project_unchecked()
            self.appdata.project.cobra_py_model = cobra_py_model

            self.recreate_maps()
            self.centralWidget().update(rebuild=True)

            self.setCursor(Qt.ArrowCursor)

    def open_project(self, filename):
        self.close_project_dialogs()
        temp_dir = TemporaryDirectory()

        self.setCursor(Qt.BusyCursor)
        try:
            with ZipFile(filename, 'r') as zip_ref:
                zip_ref.extractall(temp_dir.name)

                box_positions_path = temp_dir.name+"/box_positions.json"
                if not os.path.exists(box_positions_path):
                    QMessageBox.critical(
                        self,
                        'Could not open file',
                        "File could not be opened as it does not seem to be a valid CNApy project, even though the file is a zip file. "
                        "Maybe the file got the .cna ending for other reasons than being a CNApy project or the file is corrupted."
                    )
                    self.setCursor(Qt.ArrowCursor)
                    return

                with open(box_positions_path, 'r') as fp:
                    maps = json.load(fp)

                    count = 1
                    for _name, m in maps.items():
                        m["background"] = temp_dir.name + \
                            "/map" + str(count) + ".svg"
                        count += 1
                # load meta_data
                with open(temp_dir.name+"/meta.json", 'r') as fp:
                    meta_data = json.load(fp)

                try:
                    cobra_py_model = CNApyModel.read_sbml_model(
                        temp_dir.name + "/model.sbml")
                except cobra.io.sbml.CobraSBMLError:
                    output = io.StringIO()
                    traceback.print_exc(file=output)
                    exstr = output.getvalue()
                    QMessageBox.warning(
                        self, 'Could not open project.', exstr)
                    return
                self.appdata.temp_dir = temp_dir
                self.appdata.project.maps = maps
                self.appdata.project.meta_data = meta_data
                self.appdata.project.cobra_py_model = cobra_py_model
                self.set_current_filename(filename)
                self.recreate_maps()
                self.centralWidget().mode_navigator.clear()
                self.appdata.project.scen_values.clear()
                self.appdata.project.comp_values.clear()
                self.appdata.project.fva_values.clear()
                self.appdata.scenario_past.clear()
                self.appdata.scenario_future.clear()
                self.clear_status_bar()
                (reactions, values) = self.appdata.project.collect_default_scenario_values()
                if len(reactions) > 0:
                    self.appdata.scen_values_set_multiple(reactions, values)
                self.nounsaved_changes()

                # if project contains maps move splitter and fit mapview
                if len(self.appdata.project.maps) > 0:
                    (_, r) = self.centralWidget().splitter2.getRange(1)
                    self.centralWidget().splitter2.moveSplitter(round(r*0.8), 1)
                    self.centralWidget().fit_mapview()

                self.centralWidget().update(rebuild=True)
        except FileNotFoundError:
            output = io.StringIO()
            traceback.print_exc(file=output)
            exstr = output.getvalue()
            QMessageBox.warning(self, 'Could not open project.', exstr)
        except BadZipFile:
            QMessageBox.critical(
                self,
                'Could not open file',
                "File could not be opened as it does not seem to be a valid CNApy project. "
                "Maybe the file got the .cna ending for other reasons than being a CNApy project or the file is corrupted."
            )

        self.setCursor(Qt.ArrowCursor)

    @Slot()
    def open_project_dialog(self):
        if self.checked_unsaved():
            dialog = QFileDialog(self)
            filename: str = dialog.getOpenFileName(
                directory=self.appdata.work_directory, filter="*.cna")[0]
            if not filename or len(filename) == 0 or not os.path.exists(filename):
                return
<<<<<<< HEAD
            self.open_project(filename)
=======

            self.close_project_dialogs()
            temp_dir = TemporaryDirectory()

            self.setCursor(Qt.BusyCursor)
            try:
                with ZipFile(filename, 'r') as zip_ref:
                    zip_ref.extractall(temp_dir.name)

                    box_positions_path = temp_dir.name+"/box_positions.json"
                    if not os.path.exists(box_positions_path):
                        QMessageBox.critical(
                            self,
                            'Could not open file',
                            "File could not be opened as it does not seem to be a valid CNApy project, even though the file is a zip file. "
                            "Maybe the file got the .cna ending for other reasons than being a CNApy project or the file is corrupted."
                        )
                        self.setCursor(Qt.ArrowCursor)
                        return

                    with open(box_positions_path, 'r') as fp:
                        maps = json.load(fp)

                        count = 1
                        for _name, m in maps.items():
                            m["background"] = temp_dir.name + \
                                "/map" + str(count) + ".svg"
                            count += 1
                    # load meta_data
                    with open(temp_dir.name+"/meta.json", 'r') as fp:
                        meta_data = json.load(fp)

                    try:
                        cobra_py_model = CNApyModel.read_sbml_model(
                            temp_dir.name + "/model.sbml")
                    except cobra.io.sbml.CobraSBMLError:
                        output = io.StringIO()
                        traceback.print_exc(file=output)
                        exstr = output.getvalue()
                        QMessageBox.warning(
                            self, 'Could not open project.', exstr)
                        return
                    self.appdata.temp_dir = temp_dir
                    self.appdata.project.maps = maps
                    self.appdata.project.meta_data = meta_data
                    self.appdata.project.cobra_py_model = cobra_py_model
                    self.set_current_filename(filename)
                    self.recreate_maps()
                    self.centralWidget().mode_navigator.clear()
                    self.appdata.project.scen_values.clear()
                    self.appdata.project.comp_values.clear()
                    self.appdata.project.fva_values.clear()
                    self.appdata.scenario_past.clear()
                    self.appdata.scenario_future.clear()
                    self.clear_status_bar()
                    (reactions, values) = self.appdata.project.collect_default_scenario_values()
                    if len(reactions) > 0:
                        self.appdata.scen_values_set_multiple(reactions, values)
                    self.nounsaved_changes()

                    # if project contains maps move splitter and fit mapview
                    if len(self.appdata.project.maps) > 0:
                        (_, r) = self.centralWidget().splitter2.getRange(1)
                        self.centralWidget().splitter2.moveSplitter(round(r*0.8), 1)
                        self.centralWidget().fit_mapview()

                    self.centralWidget().update(rebuild=True)
            except FileNotFoundError:
                output = io.StringIO()
                traceback.print_exc(file=output)
                exstr = output.getvalue()
                QMessageBox.warning(self, 'Could not open project.', exstr)
            except BadZipFile:
                QMessageBox.critical(
                    self,
                    'Could not open file',
                    "File could not be opened as it does not seem to be a valid CNApy project. "
                    "Maybe the file got the .cna ending for other reasons than being a CNApy project or the file is corrupted."
                )

            self.setCursor(Qt.ArrowCursor)
>>>>>>> 2f0640ea

    def close_project_dialogs(self):
        '''closes modeless dialogs'''
        if self.mcs_dialog is not None:
            self.mcs_dialog.close()
            self.mcs_dialog = None
        if self.sd_dialog:
            if self.sd_dialog.__weakref__:
                del self.sd_dialog
            self.sd_dialog = None

    def save_sbml(self, filename):
        '''Save model as SBML'''

        # cleanup to work around cobrapy not setting a default compartment
        # remove unused species - > cleanup disabled for now because of issues
        # with prune_unused_metabolites
        # (clean_model, unused_mets) = prune_unused_metabolites(
        #     self.appdata.project.cobra_py_model)
        clean_model = self.appdata.project.cobra_py_model
        # set unset compartments to ''
        undefined = ''
        for m in clean_model.metabolites:
            if m.compartment is None:
                undefined += m.id+'\n'
                m.compartment = 'undefined_compartment_please_fix'
            else:
                x = m.compartment
                x.strip()
                if x == '':
                    undefined += m.id+'\n'
                    m.compartment = 'undefined_compartment_please_fix'

        if undefined != '':
            QMessageBox.warning(self, 'Undefined compartments',
                                'The following metabolites have undefined compartments!\n' +
                                undefined+'\nPlease check!')

        self.appdata.project.cobra_py_model = clean_model

        cobra.io.write_sbml_model(
            self.appdata.project.cobra_py_model, filename)

    @Slot()
    def save_project(self):
        escher_map_count: int = 0
        semaphore = [0] # list with one integer to emulate pass by reference
        for i in range(len(self.centralWidget().map_tabs)):
            if isinstance(self.centralWidget().map_tabs.widget(i), EscherMapView):
                self.centralWidget().map_tabs.widget(i).retrieve_map_data(semaphore=semaphore)
                self.centralWidget().map_tabs.widget(i).retrieve_pos_and_zoom(semaphore=semaphore)
                escher_map_count += 1
        if escher_map_count > 0: # give some time for retrieve_map_data to finish
            escher_map_count *= 2
            timer = QTimer()
            wait_count = 0
            timer.setInterval(escher_map_count*10)
            def wait_for_retrieval():
                nonlocal wait_count
                if semaphore[0] == escher_map_count:
                    timer.stop()
                    self.continue_save_project()
                if wait_count >= 20:
                    timer.stop()
                    raise ValueError("Failed to retrieve Escher data, cannot save project.")
                wait_count += 1
            timer.timeout.connect(wait_for_retrieval)
            timer.start()
        else:
            self.continue_save_project

    @Slot()
    def continue_save_project(self):
        ''' Save the project '''
        tmp_dir = TemporaryDirectory().name
        filename: str = self.appdata.project.name

        self.setCursor(Qt.BusyCursor)
        try:
            self.save_sbml(tmp_dir + "model.sbml")
        except ValueError:
            output = io.StringIO()
            traceback.print_exc(file=output)
            exstr = output.getvalue()
            utils.show_unknown_error_box(exstr)

            return

        svg_files = {}
        count = 1
        for name, m in self.appdata.project.maps.items():
            arc_name = "map" + str(count) + ".svg"
            svg_files[m["background"]] = arc_name
            m["background"] = arc_name
            count += 1

        # Save maps information
        # also contains the Escher map JSONs
        with open(tmp_dir + "box_positions.json", 'w') as fp:
            json.dump(self.appdata.project.maps, fp, skipkeys=True)

        # Save meta data
        self.appdata.project.meta_data["format version"] = self.appdata.format_version
        with open(tmp_dir + "meta.json", 'w') as fp:
            json.dump(self.appdata.project.meta_data, fp)

        with ZipFile(filename, 'w') as zip_obj:
            zip_obj.write(tmp_dir + "model.sbml", arcname="model.sbml")
            zip_obj.write(tmp_dir + "box_positions.json",
                          arcname="box_positions.json")
            zip_obj.write(tmp_dir + "meta.json", arcname="meta.json")
            for name, m in svg_files.items():
                zip_obj.write(name, arcname=m)

        # put svgs into temporary directory and update references
        with ZipFile(filename, 'r') as zip_ref:
            # TODO: currently saves default background for Escher maps, this is not needed
            zip_ref.extractall(self.appdata.temp_dir.name)
            count = 1
            for name, m in self.appdata.project.maps.items():
                m["background"] = self.appdata.temp_dir.name + \
                    "/map" + str(count) + ".svg"
                count += 1

        self.nounsaved_changes()
        self.setCursor(Qt.ArrowCursor)

    @Slot()
    def save_project_as(self):

        dialog = QFileDialog(self)
        filename: str = dialog.getSaveFileName(
            directory=self.appdata.work_directory, filter="*.cna")

        if len(filename[0]) != 0:
            self.set_current_filename(filename[0])
            self.save_project()
        else:
            return

    # TODO: are there really situations where _all_ maps need to be recreated?
    def recreate_maps(self):
        self.centralWidget().map_tabs.currentChanged.disconnect(self.on_tab_change)
        self.centralWidget().map_tabs.clear()
        self.centralWidget().map_tabs.currentChanged.connect(self.on_tab_change)

        for name, mmap in self.appdata.project.maps.items():
            if mmap.get("view", "cnapy") == "cnapy":
                mmap = MapView(self.appdata, self.centralWidget(), name)
                mmap.show()
                self.centralWidget().connect_map_view_signals(mmap)
            elif mmap["view"] == "escher":
                mmap = EscherMapView(self.centralWidget(), name)
                self.centralWidget().connect_escher_map_view_signals(mmap)
                self.appdata.project.maps[name][EscherMapView] = mmap
            else:
                raise ValueError("Unknown map type "+mmap["view"])
            self.centralWidget().map_tabs.addTab(mmap, name)
            mmap.update()

    def on_tab_change(self, idx):
        if idx >= 0:
            self.change_map_name_action.setEnabled(True)
            self.change_background_action.setEnabled(True)
            self.inc_box_size_action.setEnabled(True)
            self.dec_box_size_action.setEnabled(True)
            self.inc_bg_size_action.setEnabled(True)
            self.dec_bg_size_action.setEnabled(True)
            self.save_box_positions_action.setEnabled(True)
            self.centralWidget().update_map(idx)
            if isinstance(self.centralWidget().map_tabs.widget(idx), MapView):
                self.escher_map_actions.setVisible(False)
                self.cnapy_map_actions.setVisible(True)
                self.colorings.setEnabled(True)
                self.central_widget.search_annotations.setEnabled(True)
            else: # EscherMapView
                self.cnapy_map_actions.setVisible(False)
                self.escher_map_actions.setVisible(True)
                self.colorings.setEnabled(False)
                self.central_widget.search_annotations.setEnabled(False)
        else:
            self.change_map_name_action.setEnabled(False)
            self.change_background_action.setEnabled(False)
            self.inc_box_size_action.setEnabled(False)
            self.dec_box_size_action.setEnabled(False)
            self.inc_bg_size_action.setEnabled(False)
            self.dec_bg_size_action.setEnabled(False)
            self.save_box_positions_action.setEnabled(False)

    def copy_to_clipboard(self):
        self.appdata.clipboard_comp_values = self.appdata.project.comp_values.copy()

    def paste_clipboard(self):
        try:
            self.appdata.project.comp_values = self.appdata.clipboard_comp_values.copy()
        except AttributeError:
            QMessageBox.warning(
                self,
                "No clipboard created yet",
                "Paste clipboard does not work as no clipboard was created yet. Store values to a clipboard first to solve this problem."
            )
            return
        self.centralWidget().update()

    @Slot()
    def clipboard_arithmetics(self):
        dialog = ClipboardCalculator(self.appdata)
        dialog.exec_()
        self.centralWidget().update()

    def add_values_to_scenario(self):
        self.appdata.scen_values_set_multiple(list(self.appdata.project.comp_values.keys()),
                                              list(self.appdata.project.comp_values.values()))
        self.appdata.project.comp_values.clear()
        if self.appdata.auto_fba:
            self.fba()
        self.centralWidget().update()

    def set_model_bounds_to_scenario(self):
        for reaction in self.appdata.project.cobra_py_model.reactions:
            if reaction.id in self.appdata.project.scen_values:
                (vl, vu) = self.appdata.project.scen_values[reaction.id]
                reaction.lower_bound = vl
                reaction.upper_bound = vu
        self.centralWidget().update()

    @Slot()
    def pin_scenario_reactions(self):
        self.centralWidget().reaction_list.pin_multiple(self.appdata.project.scen_values.keys())

    def set_scenario_to_default_scenario(self):
        ''' write current scenario into sbml annotation '''
        for reaction in self.appdata.project.cobra_py_model.reactions:
            if reaction.id in self.appdata.project.scen_values:
                values = self.appdata.project.scen_values[reaction.id]
                reaction.annotation['cnapy-default'] = str(values)
            else:
                if 'cnapy-default' in reaction.annotation.keys():
                    reaction.annotation.pop('cnapy-default')
        self.centralWidget().update()
        self.unsaved_changes()

    def auto_fba(self):
        if self.auto_fba_action.isChecked():
            self.appdata.auto_fba = True
            self.fba()
        else:
            self.appdata.auto_fba = False

    def fba(self):
        with self.appdata.project.cobra_py_model as model:
            self.appdata.project.load_scenario_into_model(model)
            self.appdata.project.solution = model_optimization_with_exceptions(model)
        self.process_fba_solution()

    def process_fba_solution(self, update=True):
        if self.appdata.project.solution.status == 'optimal':
            display_text = "Optimal solution with objective value "+self.appdata.format_flux_value(self.appdata.project.solution.objective_value)
            self.set_status_optimal()
            for r, v in self.appdata.project.solution.fluxes.items():
                self.appdata.project.comp_values[r] = (v, v)
        elif self.appdata.project.solution.status == 'infeasible':
            display_text = "No solution, the current scenario is infeasible"
            self.set_status_infeasible()
            self.appdata.project.comp_values.clear()
        else:
            display_text = "No optimal solution, solver status is "+self.appdata.project.solution.status
            self.set_status_unknown()
            self.appdata.project.comp_values.clear()
        self.centralWidget().console._append_plain_text("\n"+display_text, before_prompt=True)
        self.solver_status_display.setText(display_text)
        self.appdata.project.comp_values_type = 0
        if update:
            self.centralWidget().update()

    def make_scenario_feasible(self):
        make_scenario_feasible_dialog = FluxFeasibilityDialog(self.appdata)
        if make_scenario_feasible_dialog.exec_() == QDialog.Accepted:
            self.appdata.project.solution = make_scenario_feasible_dialog.solution
            self.process_fba_solution(update=False)
            if len(make_scenario_feasible_dialog.reactions_in_objective) > 0:
                if self.appdata.project.solution.status == 'optimal':
                    self.centralWidget().console._append_plain_text(
                        "\nThe fluxes of the following reactions were changed to make the scenario feasible:\n", before_prompt=True)
                    for r in make_scenario_feasible_dialog.reactions_in_objective:
                        given_value = self.appdata.project.scen_values[r][0]
                        computed_value = self.appdata.project.comp_values[r][0]
                        if abs(given_value - computed_value) > self.appdata.project.cobra_py_model.tolerance:
                            self.centralWidget().console._append_plain_text(r+": "+self.appdata.format_flux_value(given_value)
                                +" --> "+self.appdata.format_flux_value(computed_value)+"\n", before_prompt=True)
                    self.appdata.scen_values_set_multiple(make_scenario_feasible_dialog.reactions_in_objective,
                                [self.appdata.project.comp_values[r] for r in make_scenario_feasible_dialog.reactions_in_objective])
                    self.centralWidget().update()
                else:
                    QMessageBox.critical(self, "Solver could not find an optimal solution",
                                 "No optimal solution was found, solver returned status '"+self.appdata.project.solution.status+"'.")

    def fba_optimize_reaction(self, reaction: str, mmin: bool): # use status bar
        with self.appdata.project.cobra_py_model as model:
            self.appdata.project.load_scenario_into_model(model)
            for r in self.appdata.project.cobra_py_model.reactions:
                if r.id == reaction:
                    if mmin:
                        r.objective_coefficient = -1
                    else:
                        r.objective_coefficient = 1
                else:
                    r.objective_coefficient = 0
            self.appdata.project.solution = model_optimization_with_exceptions(model)
        self.process_fba_solution()

    def pfba(self):
        with self.appdata.project.cobra_py_model as model:
            self.appdata.project.load_scenario_into_model(model)
            try:
                solution = cobra.flux_analysis.pfba(model)
            except cobra.exceptions.Infeasible:
                display_text = "No solution, the current scenario is infeasible"
                self.set_status_infeasible()
                self.appdata.project.comp_values.clear()
            except Exception:
                display_text = "An unexpected error occured."
                self.set_status_unknown()
                self.appdata.project.comp_values.clear()
                output = io.StringIO()
                traceback.print_exc(file=output)
                exstr = output.getvalue()
                print(exstr)
                utils.show_unknown_error_box(exstr)
            else:
                if solution.status == 'optimal':
                    soldict = solution.fluxes.to_dict()
                    for i in soldict:
                        self.appdata.project.comp_values[i] = (
                            soldict[i], soldict[i])
                    display_text = "Optimal solution with objective value "+ \
                        self.appdata.format_flux_value(solution.objective_value)
                    self.set_status_optimal()
                else:
                    display_text = "No optimal solution, solver status is "+solution.status
                    self.set_status_unknown()
                    self.appdata.project.comp_values.clear()
            finally:
                self.centralWidget().console._append_plain_text("\n"+display_text, before_prompt=True)
                self.solver_status_display.setText(display_text)
                self.appdata.project.comp_values_type = 0
                self.centralWidget().update()

    def execute_print_model_stats(self):
        if len(self.appdata.project.cobra_py_model.reactions) > 0:
            self.centralWidget().kernel_client.execute("cna.print_model_stats()")
        else:
            self.centralWidget().kernel_client.execute("print('\\nEmpty matrix!')")

        self.centralWidget().show_bottom_of_console()

    def show_net_conversion(self):
        self.centralWidget().kernel_client.execute("cna.net_conversion()")
        self.centralWidget().show_bottom_of_console()

    def net_conversion(self):
        with self.appdata.project.cobra_py_model as model:
            self.appdata.project.load_scenario_into_model(model)
            solution = model_optimization_with_exceptions(model)
            if solution.status == 'optimal':
                errors = False
                imports = []
                exports = []
                soldict = solution.fluxes.to_dict()
                for i in soldict:
                    r = self.appdata.project.cobra_py_model.reactions.get_by_id(
                        i)
                    val = round(soldict[i], self.appdata.rounding)
                    if r.reactants == []:
                        if len(r.products) != 1:
                            print(
                                'Error: Expected only import reactions with one metabolite but',
                                i, 'imports', r.products)
                            errors = True
                        else:
                            if val > 0.0:
                                imports.append(
                                    str(val) + ' ' + r.products[0].id)
                            elif val < 0.0:
                                exports.append(
                                    str(abs(val)) + ' ' + r.products[0].id)

                    elif r.products == []:
                        if len(r.reactants) != 1:
                            print(
                                'Error: Expected only export reactions with one metabolite but',
                                i, 'exports', r.reactants)
                            errors = True
                        else:
                            if val > 0.0:
                                exports.append(
                                    str(val) + ' ' + r.reactants[0].id)
                            elif val < 0.0:
                                imports.append(
                                    str(abs(val)) + ' ' + r.reactants[0].id)

                if errors:
                    return

                print(
                    '\x1b[1;04;30m'+"Net conversion of external metabolites by the given scenario is:\x1b[0m\n")
                print(' + '.join(imports))
                print('-->')
                print(' + '.join(exports))

            elif solution.status == 'infeasible':
                print('No solution the scenario is infeasible!')
            else:
                print('No solution!', solution.status)

    def print_model_stats(self):
        m = cobra.util.array.create_stoichiometric_matrix(
            self.appdata.project.cobra_py_model, array_type='DataFrame')
        metabolites = m.shape[0]
        reactions = m.shape[1]
        print('Stoichiometric matrix:\n', m)
        print('\nNumber of metabolites: ', metabolites)
        print('Number of reactions: ', reactions)
        rank = np.linalg.matrix_rank(m)
        print('\nRank of stoichiometric matrix: ' + str(rank))
        print('Degrees of freedom: ' + str(reactions-rank))
        print('Independent conservation relations: ' + str(metabolites-rank))

        has_non_zero = False
        mmin = None
        abs_m = np.absolute(m.to_numpy())
        for r in abs_m:
            for e in r:
                if not has_non_zero:
                    if e > 0.0:
                        has_non_zero = True
                        mmin = e
                else:
                    if e > 0.0 and e < mmin:
                        mmin = e
        if has_non_zero:
            print('\nSmallest (absolute) non-zero-value:', mmin)
        else:
            print('\nIt\'s the zero matrix')

        c = []
        abs_m = np.absolute(m.to_numpy())
        for r in abs_m:
            x = max(r)
            c.append(x)
        print('Largest (absolute) value:', max(c))

    def print_in_out_fluxes(self, metabolite):
        soldict = {id: val[0] for (id, val) in self.appdata.project.comp_values.items()}
        self.in_out_fluxes(metabolite, soldict)

    def show_model_bounds(self):
        for reaction in self.appdata.project.cobra_py_model.reactions:
            self.appdata.project.comp_values[reaction.id] = (
                reaction.lower_bound, reaction.upper_bound)
        self.appdata.project.comp_values_type = 1
        self.centralWidget().update()

    def fva(self, fraction_of_optimum=0.0):  # cobrapy default is 1.0
        self.setCursor(Qt.BusyCursor)
        with self.appdata.project.cobra_py_model as model:
            self.appdata.project.load_scenario_into_model(model)
            if len(self.appdata.project.scen_values) > 0:
                update_stoichiometry_hash = True
            else:
                update_stoichiometry_hash = False
            for r in self.appdata.project.cobra_py_model.reactions:
                if r.lower_bound == -float('inf'):
                    r.lower_bound = cobra.Configuration().lower_bound
                    r.set_hash_value()
                    update_stoichiometry_hash = True
                if r.upper_bound == float('inf'):
                    r.upper_bound = cobra.Configuration().upper_bound
                    r.set_hash_value()
                    update_stoichiometry_hash = True
            if self.appdata.use_results_cache and update_stoichiometry_hash:
                model.set_stoichiometry_hash_object()
            try:
                solution = flux_variability_analysis(model, fraction_of_optimum=fraction_of_optimum,
                    results_cache_dir=self.appdata.results_cache_dir if self.appdata.use_results_cache else None,
                    fva_hash=model.stoichiometry_hash_object.copy() if self.appdata.use_results_cache else None,
                    print_func=lambda *txt: self.statusBar().showMessage(' '.join(list(txt))))
            except cobra.exceptions.Infeasible:
                QMessageBox.information(
                    self, 'No solution', 'The scenario is infeasible')
            except Exception:
                output = io.StringIO()
                traceback.print_exc(file=output)
                exstr = output.getvalue()
                print(exstr)
                utils.show_unknown_error_box(exstr)
            else:
                minimum = solution.minimum.to_dict()
                maximum = solution.maximum.to_dict()
                for i in minimum:
                    self.appdata.project.comp_values[i] = (
                        minimum[i], maximum[i])
                self.appdata.project.fva_values = self.appdata.project.comp_values.copy()
                self.appdata.project.comp_values_type = 1

        self.centralWidget().update()
        self.setCursor(Qt.ArrowCursor)

    # def efm(self):
    #     self.efm_dialog = EFMDialog(
    #         self.appdata, self.centralWidget())
    #     self.efm_dialog.exec_()

    def in_out_flux(self):
        in_out_flux_dialog = InOutFluxDialog(
            self.appdata)
        in_out_flux_dialog.exec_()

    def efmtool(self):
        self.efmtool_dialog = EFMtoolDialog(
            self.appdata, self.centralWidget())
        self.efmtool_dialog.exec_()

    def mcs(self):
        self.mcs_dialog = MCSDialog(
            self.appdata, self.centralWidget())
        self.mcs_dialog.show()

    def set_onoff(self):
        self.centralWidget().set_onoff()

    def set_heaton(self):
        self.centralWidget().set_heaton()

    def in_out_fluxes(self, metabolite_id, soldict):
        self.centralWidget().kernel_client.execute('%matplotlib inline', store_history=False)
        with self.appdata.project.cobra_py_model as model:
            met = model.metabolites.get_by_id(metabolite_id)
            fig, ax = plt.subplots()
            ax.set_xticks([1, 2])
            ax.set_xticklabels(['In', 'Out'])
            cons = []
            prod = []
            sum_cons = 0
            sum_prod = 0
            for rxn in met.reactions:
                flux = rxn.get_coefficient(metabolite_id) * soldict.get(rxn.id, 0.0)
                if flux < 0:
                    cons.append((rxn, -flux))
                elif flux > 0:
                    prod.append((rxn, flux))
            cons = sorted(cons, key=lambda x: x[1], reverse=True)
            prod = sorted(prod, key=lambda x: x[1], reverse=True)
            for rxn, flux in prod:
                ax.bar(1, flux, width=0.8, bottom=sum_prod, label=rxn.id+": "+rxn.build_reaction_string())
                sum_prod += flux
            for rxn, flux in cons:
                ax.bar(2, flux, width=0.8, bottom=sum_cons, label=rxn.id+": "+rxn.build_reaction_string())
                sum_cons += flux
            ax.set_ylabel('Flux')
            ax.set_title('In/Out fluxes at metabolite ' + metabolite_id)
            ax.legend(bbox_to_anchor=(1, 1), loc="upper left")
            plt.show()
        self.centralWidget().kernel_client.execute('%matplotlib qt', store_history=False)

    def show_console(self):
        print("show model view")
        (x, _) = self.centralWidget().splitter.sizes()
        if x < 50:
            self.show_model_view()
        (_, r) = self.centralWidget().splitter2.getRange(1)
        self.centralWidget().splitter2.moveSplitter(round(r*0.5), 1)

    def show_map_view(self):
        self.show_console()

    def show_model_view(self):
        (_, r) = self.centralWidget().splitter.getRange(1)
        self.centralWidget().splitter.moveSplitter(round(r*0.5), 1)

    def clear_status_bar(self):
        self.solver_status_display.setText("")
        self.solver_status_symbol.setText("")

    def set_status_optimal(self):
        self.solver_status_symbol.setStyleSheet("color: green; font-weight: bold")
        self.solver_status_symbol.setText("\u2713")

    def set_status_infeasible(self):
        self.solver_status_symbol.setStyleSheet("color: red; font-weight: bold")
        self.solver_status_symbol.setText("\u2717")

    def set_status_unknown(self):
        self.solver_status_symbol.setStyleSheet("color: black")
        self.solver_status_symbol.setText("?")<|MERGE_RESOLUTION|>--- conflicted
+++ resolved
@@ -1192,91 +1192,7 @@
                 directory=self.appdata.work_directory, filter="*.cna")[0]
             if not filename or len(filename) == 0 or not os.path.exists(filename):
                 return
-<<<<<<< HEAD
             self.open_project(filename)
-=======
-
-            self.close_project_dialogs()
-            temp_dir = TemporaryDirectory()
-
-            self.setCursor(Qt.BusyCursor)
-            try:
-                with ZipFile(filename, 'r') as zip_ref:
-                    zip_ref.extractall(temp_dir.name)
-
-                    box_positions_path = temp_dir.name+"/box_positions.json"
-                    if not os.path.exists(box_positions_path):
-                        QMessageBox.critical(
-                            self,
-                            'Could not open file',
-                            "File could not be opened as it does not seem to be a valid CNApy project, even though the file is a zip file. "
-                            "Maybe the file got the .cna ending for other reasons than being a CNApy project or the file is corrupted."
-                        )
-                        self.setCursor(Qt.ArrowCursor)
-                        return
-
-                    with open(box_positions_path, 'r') as fp:
-                        maps = json.load(fp)
-
-                        count = 1
-                        for _name, m in maps.items():
-                            m["background"] = temp_dir.name + \
-                                "/map" + str(count) + ".svg"
-                            count += 1
-                    # load meta_data
-                    with open(temp_dir.name+"/meta.json", 'r') as fp:
-                        meta_data = json.load(fp)
-
-                    try:
-                        cobra_py_model = CNApyModel.read_sbml_model(
-                            temp_dir.name + "/model.sbml")
-                    except cobra.io.sbml.CobraSBMLError:
-                        output = io.StringIO()
-                        traceback.print_exc(file=output)
-                        exstr = output.getvalue()
-                        QMessageBox.warning(
-                            self, 'Could not open project.', exstr)
-                        return
-                    self.appdata.temp_dir = temp_dir
-                    self.appdata.project.maps = maps
-                    self.appdata.project.meta_data = meta_data
-                    self.appdata.project.cobra_py_model = cobra_py_model
-                    self.set_current_filename(filename)
-                    self.recreate_maps()
-                    self.centralWidget().mode_navigator.clear()
-                    self.appdata.project.scen_values.clear()
-                    self.appdata.project.comp_values.clear()
-                    self.appdata.project.fva_values.clear()
-                    self.appdata.scenario_past.clear()
-                    self.appdata.scenario_future.clear()
-                    self.clear_status_bar()
-                    (reactions, values) = self.appdata.project.collect_default_scenario_values()
-                    if len(reactions) > 0:
-                        self.appdata.scen_values_set_multiple(reactions, values)
-                    self.nounsaved_changes()
-
-                    # if project contains maps move splitter and fit mapview
-                    if len(self.appdata.project.maps) > 0:
-                        (_, r) = self.centralWidget().splitter2.getRange(1)
-                        self.centralWidget().splitter2.moveSplitter(round(r*0.8), 1)
-                        self.centralWidget().fit_mapview()
-
-                    self.centralWidget().update(rebuild=True)
-            except FileNotFoundError:
-                output = io.StringIO()
-                traceback.print_exc(file=output)
-                exstr = output.getvalue()
-                QMessageBox.warning(self, 'Could not open project.', exstr)
-            except BadZipFile:
-                QMessageBox.critical(
-                    self,
-                    'Could not open file',
-                    "File could not be opened as it does not seem to be a valid CNApy project. "
-                    "Maybe the file got the .cna ending for other reasons than being a CNApy project or the file is corrupted."
-                )
-
-            self.setCursor(Qt.ArrowCursor)
->>>>>>> 2f0640ea
 
     def close_project_dialogs(self):
         '''closes modeless dialogs'''
