"""The cnapy phase plane plot dialog"""
<<<<<<< HEAD
=======
import matplotlib.pyplot as plt
import pandas
from matplotlib.pyplot import scatter
>>>>>>> 973589c2
from qtpy.QtCore import Qt, Signal
from qtpy.QtWidgets import (QCompleter, QDialog, QHBoxLayout, QLabel,
                            QLineEdit, QPushButton, QVBoxLayout)


class CompleterLineEdit(QLineEdit):
    # does new completion after COMMA ,

    def __init__(self, wordlist, *args):
        QLineEdit.__init__(self, *args)

        self.mycompleter = QCompleter(wordlist)
        self.mycompleter.setCaseSensitivity(Qt.CaseInsensitive)
        self.mycompleter.setWidget(self)
        self.textChanged.connect(self.text_changed)
        self.mycompleter.activated.connect(self.complete_text)

    def text_changed(self, text):
        # print("hey text changed")
        all_text = text
        text = all_text[:self.cursorPosition()]
        prefix = text.split(',')[-1].strip()
        # print('prefix', prefix)

        self.mycompleter.setCompletionPrefix(prefix)
        # print('CC', self.mycompleter.currentCompletion())
        # if prefix != '' and prefix != self.mycompleter.currentCompletion():
        if prefix != '':
            self.mycompleter.complete()

    def complete_text(self, text):
        # print("hey complete text", text)
        cursor_pos = self.cursorPosition()
        before_text = self.text()[:cursor_pos]
        # print('before_text', before_text)
        after_text = self.text()[cursor_pos:]
        # print('after_text', after_text)
        prefix_len = len(before_text.split(',')[-1].strip())
        self.setText(before_text[:cursor_pos - prefix_len] + text + after_text)
        self.setCursorPosition(cursor_pos - prefix_len + len(text))

    textChanged = Signal(str)


class PhasePlaneDialog(QDialog):
    """A dialog to perform arithmetics with the clipboard"""

    def __init__(self, appdata):
        QDialog.__init__(self)
        self.setWindowTitle("Phase plane plotting")
        self.appdata = appdata

        completer = QCompleter(
            self.appdata.project.cobra_py_model.reactions.list_attr("id"), self)
        completer.setCaseSensitivity(Qt.CaseInsensitive)

        self.layout = QVBoxLayout()
        l1 = QHBoxLayout()
        t1 = QLabel("Reaction (x-axis):")
        l1.addWidget(t1)
        self.x_axis = CompleterLineEdit(
            self.appdata.project.cobra_py_model.reactions.list_attr("id"), "")
        self.x_axis.setPlaceholderText("Enter reaction Id")

        l1.addWidget(self.x_axis)
        l2 = QHBoxLayout()
        t2 = QLabel("Reaction (y-axis):")
        l2.addWidget(t2)
        self.y_axis = QLineEdit("")
        self.y_axis.setPlaceholderText("Enter reaction Id")
        self.y_axis.setCompleter(completer)
        l2.addWidget(self.y_axis)
        self.layout.addItem(l1)
        self.layout.addItem(l2)
        l3 = QHBoxLayout()
        self.button = QPushButton("Compute")
        self.cancel = QPushButton("Cancel")
        l3.addWidget(self.button)
        l3.addWidget(self.cancel)
        self.layout.addItem(l3)
        self.setLayout(self.layout)

        # Connecting the signal
        self.cancel.clicked.connect(self.reject)
        self.button.clicked.connect(self.compute)

    def compute(self):
        with self.appdata.project.cobra_py_model as model:
            from cameo import phenotypic_phase_plane
            self.appdata.project.load_scenario_into_model(model)
            x_axis = self.x_axis.text()
            y_axis = self.y_axis.text()

            result = phenotypic_phase_plane(model,
                                            variables=[
                                                model.reactions.get_by_id(x_axis)],
                                            objective=model.reactions.get_by_id(
                                                y_axis),
                                            points=100)

            fig, ax = plt.subplots()

            variable = result.variable_ids[0]
            y_axis_label = result._axis_label(
                result.objective, result.nice_objective_id, 'flux')
            x_axis_label = result._axis_label(
                variable, result.nice_variable_ids[0], '[mmol gDW^-1 h^-1]')
            ax.set_xlabel(x_axis_label)
            ax.set_ylabel(y_axis_label)
            dataframe = pandas.DataFrame(
                columns=["ub", "lb", "value", "strain"])

            for _, row in result.iterrows():
                _df = pandas.DataFrame([[row['objective_upper_bound'], row['objective_lower_bound'], row[variable], "WT"]],
                                       columns=dataframe.columns)
                dataframe = dataframe.append(_df)

            # plotter
            variables = dataframe["strain"].unique()
            for variable in variables:
                _dataframe = dataframe[dataframe["strain"] == variable]

                ub = _dataframe["ub"].values.tolist()
                lb = _dataframe["lb"].values.tolist()
                var = _dataframe["value"].values.tolist()

                x = [v for v in var] + [v for v in reversed(var)]
                y = [v for v in lb] + [v for v in reversed(ub)]

                if lb[0] != ub[0]:
                    x.extend([var[0], var[0]])
                    y.extend([lb[0], ub[0]])

                plt.plot(x, y)

            # display the plot
            plt.show()

        self.accept()<|MERGE_RESOLUTION|>--- conflicted
+++ resolved
@@ -1,10 +1,8 @@
 """The cnapy phase plane plot dialog"""
-<<<<<<< HEAD
-=======
+
 import matplotlib.pyplot as plt
 import pandas
 from matplotlib.pyplot import scatter
->>>>>>> 973589c2
 from qtpy.QtCore import Qt, Signal
 from qtpy.QtWidgets import (QCompleter, QDialog, QHBoxLayout, QLabel,
                             QLineEdit, QPushButton, QVBoxLayout)
