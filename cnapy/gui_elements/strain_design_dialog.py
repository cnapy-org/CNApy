"""The dialog for calculating minimal cut sets"""

from contextlib import redirect_stdout, redirect_stderr
import io
import json
import os
from typing import Dict
import pickle
import traceback
from straindesign import SDModule, lineqlist2str, linexprdict2str, compute_strain_designs, \
                                    linexpr2dict, select_solver
from straindesign.names import *
from straindesign.strainDesignSolution import SDSolution
from random import randint
from importlib import find_loader as module_exists
from qtpy.QtCore import Qt, Slot, Signal, QThread
from qtpy.QtWidgets import (QButtonGroup, QCheckBox, QComboBox, QCompleter,
                            QDialog, QGroupBox, QHBoxLayout, QHeaderView,
                            QLabel, QLineEdit, QMessageBox, QPushButton, QApplication,
                            QRadioButton, QTableWidget, QVBoxLayout, QSplitter,
                            QWidget, QFileDialog, QTextEdit, QLayout, QScrollArea)
from cnapy.appdata import AppData
from cnapy.utils import QTableCopyable, QComplReceivLineEdit, QTableItem
import logging

PROTECT_STR = 'Protect (MCS)'
SUPPRESS_STR = 'Suppress (MCS)'
OPTKNOCK_STR = 'OptKnock'
ROBUSTKNOCK_STR = 'RobustKnock'
OPTCOUPLE_STR = 'OptCouple'
NESTED_OPT = 'Nested_Optimization'
MODULE_TYPES = [PROTECT_STR, SUPPRESS_STR, OPTKNOCK_STR, ROBUSTKNOCK_STR, OPTCOUPLE_STR]

def BORDER_COLOR(HEX): # string that defines style sheet for changing the color of the module-box
    return "QGroupBox#EditModule "+\
                "{ border: 1px solid "+HEX+";"+\
                "  padding: 12 5 0 0 em ;"+\
                "  margin: 0 0 0 0 em};"

def BACKGROUND_COLOR(HEX,id): # string that defines style sheet for changing the color of the module-box
    return "QLineEdit#"+id+" "+\
                "{ background: "+HEX+"};"

def FONT_COLOR(HEX): # string that defines style sheet for changing the color of the module-box
    return "QLabel { color: "+HEX+"};"

class SDDialog(QDialog):
    """A dialog to perform strain design computations"""

    def __init__(self, appdata: AppData, sd_setup: Dict = {}):
        QDialog.__init__(self)
        self.setWindowTitle("Strain Design Computation")

        self.appdata = appdata
        self.out = io.StringIO()
        self.err = io.StringIO()
        self.setMinimumWidth(620)
        screen_geometry = QApplication.desktop().screen().geometry()
        # self.setMaximumWidth(screen_geometry.width()-10)
        # self.setMaximumHeight(screen_geometry.height()-50)

        self.reac_ids = self.appdata.project.cobra_py_model.reactions.list_attr("id")

        self.reac_wordlist = self.reac_ids

        if not hasattr(self.appdata.project.cobra_py_model,'genes') or \
                len(self.appdata.project.cobra_py_model.genes) == 0:
            self.gene_wordlist = self.reac_wordlist
            self.gene_ids = []
            self.gene_names = []
        else:
            self.gene_wordlist = set(   self.appdata.project.cobra_py_model.reactions.list_attr("id")+ \
                                        self.appdata.project.cobra_py_model.genes.list_attr("id")+
                                        self.appdata.project.cobra_py_model.genes.list_attr("name"))
            if '' in self.gene_wordlist:
                self.gene_wordlist.remove('')

            self.gene_ids = self.appdata.project.cobra_py_model.genes.list_attr("id")
            if set(self.appdata.project.cobra_py_model.genes.list_attr("name")) != set(""):
                self.gene_names = self.appdata.project.cobra_py_model.genes.list_attr("name")
            else:
                self.gene_names = self.gene_ids


        # Define placeholder strings for text edit fields
        numr = len(self.appdata.project.cobra_py_model.reactions)
        if numr > 2:
            r1 = self.appdata.project.cobra_py_model.reactions[randint(0,numr-1)].id
            r2 = self.appdata.project.cobra_py_model.reactions[randint(0,numr-1)].id
            r3 = self.appdata.project.cobra_py_model.reactions[randint(0,numr-1)].id
            self.placeholder_eq = 'e.g.: "'+r1+' - "'+r2+'" <= 2" or "'+r3+'" = -1.5"'
            placeholder_expr = 'e.g.: "'+r1+'" or "-0.75 '+r2+' + '+r3+'"'
            placeholder_rid = 'e.g.: "'+r1+'"'
        else:
            self.placeholder_eq = 'e.g.: "R1 - R2 <= 2" or "R3 = -1.5"'
            placeholder_expr = 'e.g.: "R1" or "-0.75 R2 + R3"'
            placeholder_rid = 'e.g.: "R1"'

        ## Upper box of the dialog (for defining modules)
        self.modules = []
        self.current_module = 0
        self.scrollArea = QScrollArea()
        self.layout = QVBoxLayout()
        # self.layout.setAlignment(Qt.Alignment(Qt.AlignTop^Qt.AlignLeft))
        self.layout.setSizeConstraint(QLayout.SetFixedSize)
        self.layout.setSizeConstraint(QLayout.SetMinAndMaxSize)
        self.modules_box = QGroupBox("Strain design module(s)")
                
        # layout for modules list and buttons
        modules_layout = QHBoxLayout()
        self.module_list = QTableWidget(0, 2)
        module_add_rem_buttons = QVBoxLayout()
        modules_layout.addWidget(self.module_list)
        modules_layout.addItem(module_add_rem_buttons)

        # modules list
        self.module_list.setFixedWidth(195)
        self.module_list.setMinimumHeight(40)
        self.module_list.setHorizontalHeaderLabels(["Module Type",""])
        # self.module_list.horizontalHeader().setSectionResizeMode(QHeaderView.Stretch)
        # self.module_list.verticalHeader().setVisible(False)
        self.module_list.horizontalHeader().setSectionResizeMode(0, QHeaderView.Fixed)
        self.module_list.horizontalHeader().setSectionResizeMode(1, QHeaderView.Fixed)
        self.module_list.horizontalHeader().resizeSection(0, 115)
        self.module_list.horizontalHeader().resizeSection(1, 60)
        # -> first entry in module list
        # self.modules = [None]
        # combo = QComboBox(self.module_list)
        # combo.insertItems(0,MODULE_TYPES)
        # combo.currentTextChanged.connect(self.sel_module_type)
        # self.module_list.setCellWidget(0, 0, combo)
        # module_edit_button = QPushButton("Edit ...")
        # module_edit_button.clicked.connect(self.edit_module)
        # module_edit_button.setMaximumWidth(60)
        # self.module_list.setCellWidget(0, 1, module_edit_button)

        # module add and remove buttons
        add_module_button = QPushButton("+")
        add_module_button.clicked.connect(self.add_module)
        add_module_button.setMaximumWidth(20)
        rem_module_button = QPushButton("-")
        rem_module_button.clicked.connect(self.rem_module)
        rem_module_button.setMaximumWidth(20)
        module_add_rem_buttons.addWidget(add_module_button)
        module_add_rem_buttons.addWidget(rem_module_button)
        module_add_rem_buttons.addStretch()

        # edit module area
        self.module_spec_box = QGroupBox("Module 1 specifications (MCS)")
        self.module_spec_box.setObjectName("EditModule")
        self.module_spec_box.setStyleSheet(BORDER_COLOR("#b0b0b0"))
        module_spec_layout = QVBoxLayout()
        module_spec_layout.setAlignment(Qt.AlignTop)
        self.module_edit = {}

        # module sense
        self.module_edit[NESTED_OPT] = QCheckBox(" At optimum of an (inner) objective funciton")
        self.module_edit[NESTED_OPT].setChecked(False)
        self.module_edit[NESTED_OPT].clicked.connect(self.nested_opt_checked)
        module_spec_layout.addWidget(self.module_edit[NESTED_OPT])

        # Outer objective
        self.module_edit[OUTER_OBJECTIVE+"_label"] = QLabel("Outer objective (maximized)")
        self.module_edit[OUTER_OBJECTIVE+"_label"].setHidden(True)
        self.module_edit[OUTER_OBJECTIVE] = QComplReceivLineEdit(self,self.reac_wordlist)
        self.module_edit[OUTER_OBJECTIVE].setPlaceholderText(placeholder_expr)
        self.module_edit[OUTER_OBJECTIVE].setHidden(True)
        self.module_edit[OUTER_OBJECTIVE].textCorrect.connect(self.update_global_objective)
        module_spec_layout.addWidget(self.module_edit[OUTER_OBJECTIVE+"_label"] )
        module_spec_layout.addWidget(self.module_edit[OUTER_OBJECTIVE])

        # Inner objective
        self.module_edit[INNER_OBJECTIVE+"_label"] = QLabel("Inner objective (maximized)")
        self.module_edit[INNER_OBJECTIVE+"_label"].setHidden(True)
        self.module_edit[INNER_OBJECTIVE] = QComplReceivLineEdit(self,self.reac_wordlist)
        self.module_edit[INNER_OBJECTIVE].setPlaceholderText(placeholder_expr)
        self.module_edit[INNER_OBJECTIVE].setHidden(True)
        self.module_edit[INNER_OBJECTIVE].textCorrect.connect(self.update_global_objective)
        module_spec_layout.addWidget(self.module_edit[INNER_OBJECTIVE+"_label"])
        module_spec_layout.addWidget(self.module_edit[INNER_OBJECTIVE])

        optcouple_layout = QHBoxLayout()
        # Product ID
        optcouple_layout_prod = QVBoxLayout()
        self.module_edit[PROD_ID+"_label"]  = QLabel("Product synth. reac_id")
        self.module_edit[PROD_ID+"_label"].setHidden(True)
        self.module_edit[PROD_ID] = QComplReceivLineEdit(self,self.reac_wordlist)
        self.module_edit[PROD_ID].setPlaceholderText(placeholder_rid)
        self.module_edit[PROD_ID].setHidden(True)
        self.module_edit[PROD_ID].textCorrect.connect(self.update_global_objective)
        optcouple_layout_prod.addWidget(self.module_edit[PROD_ID+"_label"])
        optcouple_layout_prod.addWidget(self.module_edit[PROD_ID])
        optcouple_layout.addItem(optcouple_layout_prod)
        #
        # minimal growth coupling potential
        optcouple_layout_mingcp = QVBoxLayout()
        self.module_edit[MIN_GCP+"_label"] = QLabel("Min. growth-coupling potential")
        self.module_edit[MIN_GCP+"_label"].setHidden(True)
        self.module_edit[MIN_GCP] = QLineEdit(self)
        self.module_edit[MIN_GCP].setHidden(True)
        self.module_edit[MIN_GCP].setPlaceholderText("optional: (float) e.g.: 0.2")
        optcouple_layout_mingcp.addWidget(self.module_edit[MIN_GCP+"_label"])
        optcouple_layout_mingcp.addWidget(self.module_edit[MIN_GCP])
        optcouple_layout.addItem(optcouple_layout_mingcp)
        module_spec_layout.addItem(optcouple_layout)

        # module constraints
        self.module_edit[CONSTRAINTS+"_label"] = QLabel("Constraints")
        module_spec_layout.addWidget(self.module_edit[CONSTRAINTS+"_label"])
        constr_list_layout = QHBoxLayout()
        constr_list_layout.setAlignment(Qt.Alignment(Qt.AlignTop^Qt.AlignLeft))
        module_spec_layout.addItem(constr_list_layout)

        # layout for constraint list and buttons
        self.module_edit[CONSTRAINTS] = QTableWidget(0, 1)
        self.module_edit[CONSTRAINTS].setMaximumHeight(80)
        self.module_edit[CONSTRAINTS].setMinimumHeight(40)
        self.module_edit[CONSTRAINTS].verticalHeader().setDefaultSectionSize(18)
        self.module_edit[CONSTRAINTS].verticalHeader().setVisible(False)
        self.module_edit[CONSTRAINTS].horizontalHeader().setSectionResizeMode(QHeaderView.Stretch)
        self.module_edit[CONSTRAINTS].horizontalHeader().setVisible(False)
        # -> first entry in constraint list
        # constr_entry = ComplReceivLineEdit(self,self.reac_wordlist)
        # constr_entry.setPlaceholderText(self.placeholder_eq)
        # self.module_edit[CONSTRAINTS].setCellWidget(0, 0, constr_entry)
        # self.active_receiver = constr_entry
        constr_list_layout.addWidget(self.module_edit[CONSTRAINTS])

        # buttons to add and remove constraint
        constraint_add_rem_buttons = QVBoxLayout()
        self.module_edit["add_constr_button"] = QPushButton("+")
        self.module_edit["add_constr_button"].clicked.connect(self.add_constr)
        self.module_edit["add_constr_button"].setMaximumWidth(20)
        self.module_edit["rem_constr_button"] = QPushButton("-")
        self.module_edit["rem_constr_button"].clicked.connect(self.rem_constr)
        self.module_edit["rem_constr_button"].setMaximumWidth(20)
        constraint_add_rem_buttons.addWidget(self.module_edit["add_constr_button"])
        constraint_add_rem_buttons.addWidget(self.module_edit["rem_constr_button"])
        constraint_add_rem_buttons.addStretch()
        constr_list_layout.addItem(constraint_add_rem_buttons)

        # validate module button
        module_buttons_layout = QHBoxLayout()
        self.module_edit["module_apply_button"] = QPushButton("Check module")
        self.module_edit["module_apply_button"].clicked.connect(self.module_apply)
        self.module_edit["module_del_button"] = QPushButton("Delete module")
        self.module_edit["module_del_button"].clicked.connect(self.rem_module,True)
        module_buttons_layout.addWidget(self.module_edit["module_apply_button"])
        module_buttons_layout.addWidget(self.module_edit["module_del_button"])
        module_spec_layout.addItem(module_buttons_layout)

        # connect module edit layout to module edit box
        self.module_spec_box.setLayout(module_spec_layout)
        # connect module edit box to the overall module layout
        modules_layout.addWidget(self.module_spec_box)
        # connect overall module layout to overall module box
        self.modules_box.setLayout(modules_layout)
        # connect overall module box to editor to the dialog window
        splitter = QSplitter()
        splitter.addWidget(self.modules_box)
        self.layout.addWidget(splitter)
        self.global_objective = QLabel("Please add strain design module(s) ...")
        self.global_objective.setProperty("prefix", "Current global objective: ")
        self.global_objective.setWordWrap(True)
        self.global_objective.setMaximumHeight(40)
        self.layout.addWidget(self.global_objective)

        # self.layout.addWidget(self.modules_box)
        # refresh modules -> remove in case you want default entries in module constraint list
        self.update_module_edit()

        params_layout = QHBoxLayout()

        ## Checkboxes for gene-mcs, entries in network map, solvers, kos and kis
        checkboxes = QWidget()
        checkboxes.setObjectName("Checkboxes")
        checkboxes_layout = QVBoxLayout()
        self.gen_kos = QCheckBox(" Gene KOs")
        if not hasattr(self.appdata.project.cobra_py_model,'genes') or \
            len(self.appdata.project.cobra_py_model.genes) == 0:
            self.gen_kos.setEnabled(False)
        self.gen_kos.clicked.connect(self.gen_ko_checked)
        checkboxes_layout.addWidget(self.gen_kos)

        self.use_scenario = QCheckBox(
        " Use scenario")
        checkboxes_layout.addWidget(self.use_scenario)

        max_solutions_layout = QHBoxLayout()
        l = QLabel(" Max. Solutions")
        self.max_solutions = QLineEdit("3")
        self.max_solutions.setMaximumWidth(50)
        max_solutions_layout.addWidget(self.max_solutions)
        max_solutions_layout.addWidget(l)
        checkboxes_layout.addItem(max_solutions_layout)

        max_cost_layout = QHBoxLayout()
<<<<<<< HEAD
        l = QLabel(" Max. Cost")
=======
        l = QLabel(" Max. Σ intervention costs")
>>>>>>> 908e57d6
        self.max_cost = QLineEdit("7")
        self.max_cost.setMaximumWidth(50)
        max_cost_layout.addWidget(self.max_cost)
        max_cost_layout.addWidget(l)
        checkboxes_layout.addItem(max_cost_layout)

        time_limit_layout = QHBoxLayout()
        l = QLabel(" Time Limit [sec]")
        self.time_limit = QLineEdit("inf")
        self.time_limit.setMaximumWidth(50)
        time_limit_layout.addWidget(self.time_limit)
        time_limit_layout.addWidget(l)
        checkboxes_layout.addItem(time_limit_layout)

        # add all edit and checkbox-items to dialog
        checkboxes.setLayout(checkboxes_layout)
        checkboxes.setStyleSheet("QWidget#Checkboxes { max-height: 10em };")
        params_layout.addWidget(checkboxes)

        ## Solver and solving options
        # find available solvers
        avail_solvers = []
        if module_exists('cplex'):
            avail_solvers += [CPLEX]
        if module_exists('gurobipy'):
            avail_solvers += [GUROBI]
        if module_exists('swiglpk'):
            avail_solvers += [GLPK]
        if module_exists('pyscipopt'):
            avail_solvers += [SCIP]

        solver_and_solution_group = QGroupBox("Solver and solution approach")
        solver_and_solution_group.setObjectName("Solver_and_solution")
        solver_and_solution_layout = QHBoxLayout()

        solver_buttons_layout = QVBoxLayout()
        self.solver_buttons = {}
        self.solver_buttons["group"] = QButtonGroup()
        # CPLEX
        self.solver_buttons[CPLEX] = QRadioButton("IBM CPLEX")
        self.solver_buttons[CPLEX].setProperty('name',CPLEX)
        if CPLEX not in avail_solvers:
            self.solver_buttons[CPLEX].setEnabled(False)
            self.solver_buttons[CPLEX].setToolTip('CPLEX is not set up with your python environment. '+\
                'Install CPLEX and follow the steps of the python setup \n'+\
                r'(https://www.ibm.com/docs/en/icos/22.1.0?topic=cplex-setting-up-python-api)')
        solver_buttons_layout.addWidget(self.solver_buttons[CPLEX])
        self.solver_buttons["group"].addButton(self.solver_buttons[CPLEX])
        # Gurobi
        self.solver_buttons[GUROBI] = QRadioButton("Gurobi")
        self.solver_buttons[GUROBI].setProperty('name',GUROBI)
        if GUROBI not in avail_solvers:
            self.solver_buttons[GUROBI].setEnabled(False)
            self.solver_buttons[GUROBI].setToolTip('Gurobi is not set up with your python environment. '+\
            'Install Gurobi and follow the steps of the python setup (preferably option 3) \n'+\
            r'(https://support.gurobi.com/hc/en-us/articles/360044290292-How-do-I-install-Gurobi-for-Python-)')
        solver_buttons_layout.addWidget(self.solver_buttons[GUROBI])
        self.solver_buttons["group"].addButton(self.solver_buttons[GUROBI])
        # GLPK
        self.solver_buttons[GLPK] = QRadioButton("GLPK")
        self.solver_buttons[GLPK].setProperty('name',GLPK)
        if GLPK not in avail_solvers:
            self.solver_buttons[GLPK].setEnabled(False)
            self.solver_buttons[GLPK].setToolTip('GLPK is not set up with your python environment. '+\
            'GLPK should have been installed together with the COBRA toolbox. \n'\
            'Reinstall the COBRA toolbox for your Python environment.')
        solver_buttons_layout.addWidget(self.solver_buttons[GLPK])
        self.solver_buttons["group"].addButton(self.solver_buttons[GLPK])
        # SCIP
        self.solver_buttons[SCIP] = QRadioButton("SCIP")
        self.solver_buttons[SCIP].setProperty('name',SCIP)
        if SCIP not in avail_solvers:
            self.solver_buttons[SCIP].setEnabled(False)
            self.solver_buttons[SCIP].setToolTip('SCIP is not set up with your python environment. '+\
            'Install SCIP following the steps of the PySCIPOpt manual \n'+\
            r'(https://github.com/scipopt/PySCIPOpt')
        solver_buttons_layout.addWidget(self.solver_buttons[SCIP])
        self.solver_buttons["group"].addButton(self.solver_buttons[SCIP])
        self.solver_buttons["group"].buttonClicked.connect(self.configure_solver_options)
        solver_and_solution_layout.addItem(solver_buttons_layout)
        # check best available solver
        if avail_solvers:
            solver = select_solver(None,self.appdata.project.cobra_py_model)
            self.solver_buttons[solver].setChecked(True)

        solution_buttons_layout = QVBoxLayout()
        self.solution_buttons = {}
        self.solution_buttons["group"] = QButtonGroup()
        self.solution_buttons[ANY] = QRadioButton("any solution(s) (fast)")
        self.solution_buttons[ANY].setProperty('name',ANY)
        self.solution_buttons["group"].addButton(self.solution_buttons[ANY])
        solution_buttons_layout.addWidget(self.solution_buttons[ANY])
        self.solution_buttons[BEST] = QRadioButton("best solution(s) first")
        self.solution_buttons[BEST].setProperty('name',BEST)
        self.solution_buttons[BEST].setChecked(True)
        self.solution_buttons["group"].addButton(self.solution_buttons[BEST])
        solution_buttons_layout.addWidget(self.solution_buttons[BEST])
        self.solution_buttons[POPULATE] = QRadioButton("populate")
        self.solution_buttons[POPULATE].setProperty('name',POPULATE)
        self.solution_buttons["group"].addButton(self.solution_buttons[POPULATE])
        solution_buttons_layout.addWidget(self.solution_buttons[POPULATE])
        solver_and_solution_layout.addItem(solution_buttons_layout)

        solver_and_solution_group.setLayout(solver_and_solution_layout)
        solver_and_solution_group.setStyleSheet("QGroupBox#Solver_and_solution { max-height: 10em };")
        solver_and_solution_group.setMinimumWidth(300)
        params_layout.addWidget(solver_and_solution_group)

        self.configure_solver_options()

        self.layout.addItem(params_layout)

        ## KO and KI costs
        # checkbox
        self.advanced = QCheckBox(
            "Advanced: Take into account costs for genes/reactions knockout/addition and for regulatory interventions")
        self.layout.addWidget(self.advanced)
        self.advanced.clicked.connect(self.show_ko_ki)

        self.advanced_layout = QHBoxLayout()

        # layout for regulatory constraint list and buttons
        self.regulatory_box = QGroupBox("Regulatory interventions")
        self.regulatory_box.setHidden(True)
        self.regulatory_box.setObjectName("reg")

        self.regulatory_layout = QVBoxLayout()
        self.regulatory_layout.setAlignment(Qt.AlignLeft)
        # self.regulatory_itv_list_label = QLabel("")
        # self.regulatory_layout.addWidget(self.regulatory_itv_list_label)

        self.regulatory_layout_table = QHBoxLayout()
        self.regulatory_itv_list = QTableWidget(0, 2)
        self.regulatory_itv_list.verticalHeader().setDefaultSectionSize(18)
        self.regulatory_itv_list.verticalHeader().setVisible(False)
        # self.regulatory_itv_list.horizontalHeader().setVisible(False)
        self.regulatory_itv_list.setHorizontalHeaderLabels(["Regulatory constraint","Cost"])
        self.regulatory_itv_list.setMinimumWidth(110)
        self.regulatory_itv_list.horizontalHeader().setSectionResizeMode(0, QHeaderView.Stretch)
        self.regulatory_itv_list.horizontalHeader().setSectionResizeMode(1, QHeaderView.Fixed)
        self.regulatory_itv_list.horizontalHeader().resizeSection(0, 50)
        self.regulatory_itv_list.horizontalHeader().resizeSection(1, 40)
        # # -> first entry in constraint list
        # # regul_entry = ComplReceivLineEdit(self,self.reac_wordlist)
        # # regul_entry.setPlaceholderText(self.placeholder_eq)
        # # self.regulatory_itv_list.setCellWidget(0, 0, regul_entry)
        # # self.regulatory_itv_list.setItem(0, 1, QTableItem())
        # # self.active_receiver = regul_entry
        self.regulatory_layout_table.addWidget(self.regulatory_itv_list)

        # buttons to add and remove regulatory constraints
        reg_add_rem_buttons = QVBoxLayout()
        self.add_reg_constr = QPushButton("+")
        self.add_reg_constr.clicked.connect(self.add_reg)
        self.add_reg_constr.setMaximumWidth(20)
        self.rem_reg_constr = QPushButton("-")
        self.rem_reg_constr.clicked.connect(self.rem_reg)
        self.rem_reg_constr.setMaximumWidth(20)
        reg_add_rem_buttons.addWidget(self.add_reg_constr)
        reg_add_rem_buttons.addWidget(self.rem_reg_constr)
        reg_add_rem_buttons.addStretch()

        self.regulatory_layout_table.addItem(reg_add_rem_buttons)
        self.regulatory_layout.addItem(self.regulatory_layout_table)
        self.regulatory_box.setLayout(self.regulatory_layout)
        self.advanced_layout.addWidget(self.regulatory_box)

        self.ko_ki_box = QGroupBox("Specify knockout and addition candidates")
        self.ko_ki_box.setHidden(True)
        self.ko_ki_box.setObjectName("ko_ki")
        ko_ki_layout = QVBoxLayout()
        ko_ki_layout.setAlignment(Qt.AlignLeft)

        # ko_ki_lists_layout.addWidget(self.reaction_itv_list_widget)

        # Filter bar
        ko_ki_filter_layout = QHBoxLayout()
        l = QLabel("Filter: ")
        self.ko_ki_filter = QComplReceivLineEdit(self,self.gene_wordlist,check=False)
        self.ko_ki_filter.textEdited.connect(self.ko_ki_filter_text_changed)
        ko_ki_filter_layout.addWidget(l)
        ko_ki_filter_layout.addWidget(self.ko_ki_filter)
        ko_ki_layout.addItem(ko_ki_filter_layout)

        # Tables
        ko_ki_lists_layout = QHBoxLayout()

        # reaction list
        reaction_interventions_layout = QVBoxLayout()
        reaction_interventions_layout.setAlignment(Qt.AlignTop)
        self.reaction_itv_list_widget = QWidget()
        self.reaction_itv_list_widget.setFixedWidth(270)
        self.reaction_itv_list = QTableCopyable(0, 3)
        self.reaction_itv_list.verticalHeader().setDefaultSectionSize(18)
        self.reaction_itv_list.verticalHeader().setVisible(False)
        # self.reaction_itv_list.setStyleSheet("QTableWidget#ko_ki_table::item { padding: 0 0 0 0 px; margin: 0 0 0 0 px }");
        self.reaction_itv_list.setFixedWidth(220)
        self.reaction_itv_list.setMinimumHeight(35)
        self.reaction_itv_list.setMaximumHeight(150)
        self.reaction_itv_list.setHorizontalHeaderLabels(["Reaction","KO N/A KI ","Cost"])
        self.reaction_itv_list.horizontalHeader().setSectionResizeMode(0, QHeaderView.Fixed)
        self.reaction_itv_list.horizontalHeader().setSectionResizeMode(1, QHeaderView.Fixed)
        self.reaction_itv_list.horizontalHeader().setSectionResizeMode(2, QHeaderView.Fixed)
        self.reaction_itv_list.horizontalHeader().resizeSection(0, 80)
        self.reaction_itv_list.horizontalHeader().resizeSection(1, 80)
        self.reaction_itv_list.horizontalHeader().resizeSection(2, 40)
        reaction_interventions_layout.addWidget(self.reaction_itv_list)
        # fill reaction list
        self.reaction_itv = {}
        for i,r in enumerate(self.reac_ids):
            self.reaction_itv_list.insertRow(i)
            l = QTableItem(r)
            l.setToolTip(r)
            l.setEditable(False)
            # l.setMaximumWidth(100)
            self.reaction_itv.update({r:{'cost': QTableItem("1.0"),
                                         'button_group': QButtonGroup()}})
            self.reaction_itv[r]['cost'].setEditable(True)
            r_ko_ki_button_widget = QWidget()
            r_ko_ki_button_layout = QHBoxLayout()
            r_ko_ki_button_layout.setAlignment(Qt.AlignCenter)
            r_ko_ki_button_layout.setContentsMargins(0,0,0,0)
            r_ko_button = QRadioButton()
            r_na_button = QRadioButton()
            r_ki_button = QRadioButton()
            r_ko_button.setChecked(True)
            r_ko_ki_button_widget.setFocusPolicy(Qt.NoFocus)
            # self.reaction_itv_list.setEditTriggers(QAbstractItemView.NoEditTriggers);
            # self.reaction_itv_list.setFocusPolicy(Qt.NoFocus)
            # self.reaction_itv_list.setSelectionMode(QAbstractItemView.NoSelection)
            self.reaction_itv[r]['button_group'].addButton(r_ko_button,1)
            self.reaction_itv[r]['button_group'].addButton(r_na_button,2)
            self.reaction_itv[r]['button_group'].addButton(r_ki_button,3)
            r_ko_ki_button_layout.addWidget(r_ko_button)
            r_ko_ki_button_layout.addWidget(r_na_button)
            r_ko_ki_button_layout.addWidget(r_ki_button)
            r_ko_ki_button_widget.setLayout(r_ko_ki_button_layout)
            self.reaction_itv_list.setItem(i, 0, l)
            dummy_item = QTableItem()
            dummy_item.setEnabled(False)
            dummy_item.setSelectable(False)
            self.reaction_itv_list.setItem(i, 1, dummy_item)
            self.reaction_itv_list.setCellWidget(i, 1, r_ko_ki_button_widget)
            self.reaction_itv_list.setItem(i, 2, self.reaction_itv[r]['cost'])
            self.reaction_itv[r]['button_group'].buttonClicked.connect(\
                            lambda state, x=r: self.knock_changed(x,'reac'))
        # buttons
        self.deactivate_ex = QPushButton("Exchange reactions non-targetable")
        self.deactivate_ex.clicked.connect(self.set_deactivate_ex)
        reaction_interventions_layout.addWidget(self.deactivate_ex)
        self.all_koable = QPushButton("All targetable")
        self.all_koable.clicked.connect(self.set_all_r_koable)
        reaction_interventions_layout.addWidget(self.all_koable)
        self.none_koable = QPushButton("All non-targetable")
        self.none_koable.clicked.connect(self.set_none_r_koable)
        reaction_interventions_layout.addWidget(self.none_koable)
        self.reaction_itv_list_widget.setLayout(reaction_interventions_layout)
        ko_ki_lists_layout.addWidget(self.reaction_itv_list_widget)

        # gene list
        gene_interventions_layout = QVBoxLayout()
        gene_interventions_layout.setAlignment(Qt.AlignTop)
        self.gene_itv_list_widget = QWidget()
        self.gene_itv_list_widget.setHidden(True)
        self.gene_itv_list_widget.setFixedWidth(270)
        self.gene_itv_list = QTableCopyable(0, 3)
        # self.gene_itv_list.setEditTriggers(QAbstractItemView.NoEditTriggers);
        # self.gene_itv_list.setFocusPolicy(Qt.NoFocus)
        # self.gene_itv_list.setSelectionMode(QAbstractItemView.NoSelection)
        self.gene_itv_list.verticalHeader().setDefaultSectionSize(18)
        self.gene_itv_list.verticalHeader().setVisible(False)
        self.gene_itv_list.setFixedWidth(220)
        self.gene_itv_list.setMinimumHeight(50)
        self.gene_itv_list.setHorizontalHeaderLabels(["Gene","KO N/A KI ","Cost"])
        self.gene_itv_list.horizontalHeader().setSectionResizeMode(0, QHeaderView.Fixed)
        self.gene_itv_list.horizontalHeader().setSectionResizeMode(1, QHeaderView.Fixed)
        self.gene_itv_list.horizontalHeader().setSectionResizeMode(2, QHeaderView.Fixed)
        self.gene_itv_list.horizontalHeader().resizeSection(0, 80)
        self.gene_itv_list.horizontalHeader().resizeSection(1, 80)
        self.gene_itv_list.horizontalHeader().resizeSection(2, 40)
        gene_interventions_layout.addWidget(self.gene_itv_list)
        # fill gene list
        self.gene_itv = {}
        for i,g in enumerate(self.gene_ids):
            self.gene_itv_list.insertRow(i)
            if self.gene_names[i] != '':
                l = QTableItem(self.gene_names[i])
                l.setToolTip(g)
            else:
                l = QTableItem(g)
            l.setEditable(False)
            # l.setMaximumWidth(80)
            self.gene_itv.update({g:\
                                        {'cost': QTableItem("1.0"),
                                         'button_group': QButtonGroup()}})
            g_ko_ki_button_widget = QWidget()
            g_ko_ki_button_layout = QHBoxLayout()
            g_ko_ki_button_layout.setAlignment(Qt.AlignCenter)
            g_ko_ki_button_layout.setContentsMargins(0,0,0,0)
            g_ko_button = QRadioButton()
            g_na_button = QRadioButton()
            g_ki_button = QRadioButton()
            g_ko_button.setChecked(True)
            self.gene_itv[g]['button_group'].addButton(g_ko_button,1)
            self.gene_itv[g]['button_group'].addButton(g_na_button,2)
            self.gene_itv[g]['button_group'].addButton(g_ki_button,3)
            g_ko_ki_button_layout.addWidget(g_ko_button)
            g_ko_ki_button_layout.addWidget(g_na_button)
            g_ko_ki_button_layout.addWidget(g_ki_button)
            g_ko_ki_button_widget.setLayout(g_ko_ki_button_layout)
            self.gene_itv_list.setItem(i, 0, l)
            dummy_item = QTableItem()
            dummy_item.setEnabled(False)
            dummy_item.setSelectable(False)
            self.gene_itv_list.setItem(i, 1, dummy_item)
            self.gene_itv_list.setCellWidget(i, 1, g_ko_ki_button_widget)
            self.gene_itv_list.setItem(i, 2, self.gene_itv[g]['cost'])
            self.gene_itv[g]['button_group'].buttonClicked.connect(\
                            lambda state, x=g: self.knock_changed(x,'gene'))
        # buttons
        self.all_koable = QPushButton("All targetable")
        self.all_koable.clicked.connect(self.set_all_g_koable)
        gene_interventions_layout.addWidget(self.all_koable)
        self.none_koable = QPushButton("All non-targetable")
        self.none_koable.clicked.connect(self.set_none_g_koable)
        gene_interventions_layout.addWidget(self.none_koable)
        self.gene_itv_list_widget.setLayout(gene_interventions_layout)
        ko_ki_lists_layout.addWidget(self.gene_itv_list_widget)

        ko_ki_layout.addItem(ko_ki_lists_layout)
        self.ko_ki_box.setLayout(ko_ki_layout)

        self.advanced_layout.addWidget(self.ko_ki_box)
        self.layout.addItem(self.advanced_layout)

        splitter.addWidget(self.ko_ki_box)

        ## main buttons
        buttons_layout = QHBoxLayout()
        self.compute_sd_button = QPushButton("Compute")
        self.compute_sd_button.clicked.connect(self.compute)
        buttons_layout.addWidget(self.compute_sd_button)
        self.save_button = QPushButton("Save")
        self.save_button.clicked.connect(self.save)
        buttons_layout.addWidget(self.save_button)
        self.load_button = QPushButton("Load")
        self.load_button.clicked.connect(self.load)
        buttons_layout.addWidget(self.load_button)
        self.cancel_button = QPushButton("Close")
        self.cancel_button.clicked.connect(self.cancel)
        buttons_layout.addWidget(self.cancel_button)
        self.layout.addItem(buttons_layout)

        # Finalize
        self.setLayout(self.layout)
        self.layout.setSizeConstraint(QLayout.SetFixedSize)
        self.adjustSize()
        self.layout.setSizeConstraint(QLayout.SetMinAndMaxSize)
        # Connecting signals
        try:
            self.appdata.window.centralWidget().broadcastReactionID.connect(self.receive_input)
            self.launch_computation_signal.connect(self.appdata.window.compute_strain_design,Qt.QueuedConnection)
        except:
            print('Signals to main window could not be connected.')

        # load strain design setup if passed to constructor
        if sd_setup != {} and sd_setup != False:
            self.load(sd_setup)

    @Slot(str)
    def receive_input(self, text):
        if hasattr(self,'active_receiver') and hasattr(self.active_receiver,'completer'):
            completer_mode = self.active_receiver.completer.completionMode()
            # temporarily disable completer popup
            self.active_receiver.completer.setCompletionMode(QCompleter.CompletionMode.InlineCompletion)
            self.active_receiver.insert(text+' ')
            self.active_receiver.completer.setCompletionMode(completer_mode)

    def configure_solver_options(self):  # called when switching solver
        if self.solver_buttons['group'].checkedButton().property('name') in [CPLEX, GUROBI]:
            self.solution_buttons[POPULATE].setEnabled(True)
        else:
            self.solution_buttons[POPULATE].setEnabled(False)
            if self.solution_buttons[POPULATE].isChecked():
                self.solution_buttons[ANY].setChecked(True)

    def add_module(self):
        i = self.module_list.rowCount()
        self.module_list.insertRow(i)

        combo = QComboBox(self.module_list)
        combo.insertItems(0,MODULE_TYPES)
        combo.currentTextChanged.connect(self.sel_module_type)
        self.module_list.setCellWidget(i, 0, combo)
        module_edit_button = QPushButton("Edit ...")
        module_edit_button.clicked.connect(self.edit_module)
        module_edit_button.setMaximumWidth(60)
        self.module_list.setCellWidget(i, 1, module_edit_button)
        self.modules.append(None)
        if i == 0:
            self.current_module = i
            self.update_module_edit()
        self.update_global_objective()

    def rem_module(self,*args):
        if self.module_list.rowCount() == 0:
            self.modules = []
            self.current_module = -1
            return
        if args:
            i = self.current_module
        if self.module_list.selectedIndexes():
            i = self.module_list.selectedIndexes()[0].row()
        else:
            i = self.module_list.rowCount()-1
        self.module_list.removeRow(i)
        self.modules.pop(i)
        if i == self.current_module:
            last_module = self.module_list.rowCount()-1
            self.current_module = last_module
            self.update_module_edit()
        elif i < self.current_module:
            self.current_module -=1
            self.update_module_edit()
        self.update_global_objective()

    def edit_module(self):
        # if current module is valid, load the module that was newly selected
        valid, module = self.verify_module(self.current_module)
        if valid:
            self.modules[self.current_module] = module
        else:
            self.module_spec_box.setStyleSheet(BORDER_COLOR("#de332a"))
            return
        selected_module = self.module_list.selectedIndexes()[0].row()
        self.current_module = selected_module
        self.update_module_edit()

    def sel_module_type(self):
        i = self.module_list.selectedIndexes()[0].row()
        self.modules[i] = None
        self.update_global_objective()
        if i == self.current_module:
            self.update_module_edit()

    def add_constr(self):
        i = self.module_edit[CONSTRAINTS].rowCount()
        self.module_edit[CONSTRAINTS].insertRow(i)
        constr_entry = QComplReceivLineEdit(self,self.reac_wordlist,check=True,is_constr=True)
        constr_entry.setPlaceholderText(self.placeholder_eq)
        self.active_receiver = constr_entry
        self.module_edit[CONSTRAINTS].setCellWidget(i, 0, constr_entry)

    def rem_constr(self):
        if self.module_edit[CONSTRAINTS].rowCount() == 0:
            return
        if self.module_edit[CONSTRAINTS].selectedIndexes():
            i = self.module_edit[CONSTRAINTS].selectedIndexes()[0].row()
        else:
            i = self.module_edit[CONSTRAINTS].rowCount()-1
        self.module_edit[CONSTRAINTS].removeRow(i)

    def add_reg(self):
        i = self.regulatory_itv_list.rowCount()
        self.regulatory_itv_list.insertRow(i)
        reg_entry = QComplReceivLineEdit(self,self.gene_wordlist,check=True,is_constr=True)
        reg_entry.setPlaceholderText(self.placeholder_eq)
        self.active_receiver = reg_entry
        self.regulatory_itv_list.setCellWidget(i, 0, reg_entry)
        self.regulatory_itv_list.setItem(i, 1, QTableItem('1.0'))

    def rem_reg(self):
        if self.regulatory_itv_list.rowCount() == 0:
            return
        if self.regulatory_itv_list.selectedIndexes():
            i = self.regulatory_itv_list.selectedIndexes()[0].row()
        else:
            i = self.regulatory_itv_list.rowCount()-1
        self.regulatory_itv_list.removeRow(i)

    def module_apply(self):
        valid, module = self.verify_module(self.current_module)
        if valid and module:
            self.modules[self.current_module] = module
            self.module_spec_box.setStyleSheet(BORDER_COLOR("#59a861"))
        elif not valid:
            self.module_spec_box.setStyleSheet(BORDER_COLOR("#de332a"))
        self.update_global_objective()
        return valid

    def update_module_edit(self):
        if not self.modules: # remove everything
            self.module_spec_box.setTitle('Please add a module')
            self.module_edit["module_apply_button"].setHidden(	    True)
            self.module_edit["module_del_button"].setHidden(	    True)
            self.module_edit[CONSTRAINTS].setHidden(	            True)
            self.module_edit[CONSTRAINTS+"_label"].setHidden(	    True)
            self.module_edit["rem_constr_button"].setHidden(	    True)
            self.module_edit["add_constr_button"].setHidden(	    True)
            self.module_edit[NESTED_OPT].setHidden(	                True)
            self.module_edit[INNER_OBJECTIVE+"_label"].setHidden(	True)
            self.module_edit[INNER_OBJECTIVE].setHidden(			True)
            self.module_edit[OUTER_OBJECTIVE+"_label"].setHidden(	True)
            self.module_edit[OUTER_OBJECTIVE].setHidden( 			True)
            self.module_edit[PROD_ID+"_label"].setHidden( 			True)
            self.module_edit[PROD_ID].setHidden( 					True)
            self.module_edit[MIN_GCP+"_label"].setHidden( 			True)
            self.module_edit[MIN_GCP].setHidden( 					True)
            self.module_spec_box.setStyleSheet(BORDER_COLOR("#b0b0b0"))
            return
        else:
            self.module_edit["module_apply_button"].setHidden(	    False)
            self.module_edit["module_del_button"].setHidden(	    False)
            self.module_edit[CONSTRAINTS].setHidden(	            False)
            self.module_edit[CONSTRAINTS+"_label"].setHidden(	    False)
            self.module_edit["rem_constr_button"].setHidden(	    False)
            self.module_edit["add_constr_button"].setHidden(	    False)
        module_type = self.module_list.cellWidget(self.current_module,0).currentText()
        self.module_spec_box.setTitle('Module '+str(self.current_module+1)+' specifications ('+module_type+')')
        if not self.modules[self.current_module]:
            self.module_edit[INNER_OBJECTIVE].setText("")
            self.module_edit[INNER_OBJECTIVE].check_text(True)
            self.module_edit[OUTER_OBJECTIVE].setText("")
            self.module_edit[OUTER_OBJECTIVE].check_text(True)
            self.module_edit[PROD_ID].setText("")
            self.module_edit[PROD_ID].check_text(True)
            self.module_edit[MIN_GCP].setText("")
            for _ in range(self.module_edit[CONSTRAINTS].rowCount()):
                self.module_edit[CONSTRAINTS].removeRow(0)
            # uncomment this to add an empty constraint by default
            # self.module_edit[CONSTRAINTS].insertRow(0)
            # constr_entry = ComplReceivLineEdit(self,self.reac_wordlist)
            # self.active_receiver = constr_entry
            # self.module_edit[CONSTRAINTS].setCellWidget(0, 0, constr_entry)
            self.module_spec_box.setStyleSheet(BORDER_COLOR("#b0b0b0"))
        else:
            self.module_spec_box.setStyleSheet(BORDER_COLOR("#59a861"))
            mod = {}
            mod[CONSTRAINTS]     = self.modules[self.current_module][CONSTRAINTS]
            mod[INNER_OBJECTIVE] = self.modules[self.current_module][INNER_OBJECTIVE]
            mod[OUTER_OBJECTIVE] = self.modules[self.current_module][OUTER_OBJECTIVE]
            mod[PROD_ID]         = self.modules[self.current_module][PROD_ID]
            mod[MIN_GCP]         = self.modules[self.current_module][MIN_GCP]

            # remove all former constraints and refill again from module
            for _ in range(self.module_edit[CONSTRAINTS].rowCount()):
                self.module_edit[CONSTRAINTS].removeRow(0)
            constr_entry = [None for _ in range(len(mod[CONSTRAINTS]))]
            for i,c in enumerate(mod[CONSTRAINTS]):
                text = lineqlist2str(c)
                self.module_edit[CONSTRAINTS].insertRow(i)
                constr_entry[i] = QComplReceivLineEdit(self,self.reac_wordlist,check=True,is_constr=True)
                constr_entry[i].setText(text+' ')
                constr_entry[i].check_text(True)
                constr_entry[i].setPlaceholderText(self.placeholder_eq)
                self.module_edit[CONSTRAINTS].setCellWidget(i, 0, constr_entry[i])
            # load other information from module
            if mod[INNER_OBJECTIVE] and module_type in [PROTECT_STR,SUPPRESS_STR]:
                self.module_edit[NESTED_OPT].setChecked(True)
            else:
                self.module_edit[NESTED_OPT].setChecked(False)
            if mod[INNER_OBJECTIVE]:
                self.module_edit[INNER_OBJECTIVE].setText(\
                    linexprdict2str(mod[INNER_OBJECTIVE])+' ')     # add space character to avoid
                self.module_edit[INNER_OBJECTIVE].check_text(True) # word completion
            if mod[OUTER_OBJECTIVE]:
                self.module_edit[OUTER_OBJECTIVE].setText(\
                    linexprdict2str(mod[OUTER_OBJECTIVE])+' ')
                self.module_edit[OUTER_OBJECTIVE].check_text(True)
            if mod[PROD_ID]:
                self.module_edit[PROD_ID].setText(\
                    linexprdict2str(mod[PROD_ID])+' ')
                self.module_edit[PROD_ID].check_text(True)
            if mod[MIN_GCP]:
                self.module_edit[MIN_GCP].setText(str(mod[MIN_GCP]))

        if module_type == PROTECT_STR:
            self.module_edit[NESTED_OPT].setHidden(	                False)
            self.module_edit[INNER_OBJECTIVE+"_label"].setHidden(	False)
            self.module_edit[INNER_OBJECTIVE].setHidden(			False)
            self.module_edit[OUTER_OBJECTIVE+"_label"].setHidden(	True)
            self.module_edit[OUTER_OBJECTIVE].setHidden( 			True)
            self.module_edit[PROD_ID+"_label"].setHidden( 			True)
            self.module_edit[PROD_ID].setHidden( 					True)
            self.module_edit[MIN_GCP+"_label"].setHidden( 			True)
            self.module_edit[MIN_GCP].setHidden( 					True)
            self.nested_opt_checked()
        elif module_type == SUPPRESS_STR:
            self.module_edit[NESTED_OPT].setHidden(	                False)
            self.module_edit[INNER_OBJECTIVE+"_label"].setHidden(	False)
            self.module_edit[INNER_OBJECTIVE].setHidden(			False)
            self.module_edit[OUTER_OBJECTIVE+"_label"].setHidden(	True)
            self.module_edit[OUTER_OBJECTIVE].setHidden( 			True)
            self.module_edit[PROD_ID+"_label"].setHidden( 			True)
            self.module_edit[PROD_ID].setHidden( 					True)
            self.module_edit[MIN_GCP+"_label"].setHidden( 			True)
            self.module_edit[MIN_GCP].setHidden( 					True)
            self.nested_opt_checked()
        elif module_type == OPTKNOCK_STR:
            self.module_edit[NESTED_OPT].setChecked(                False)
            self.module_edit[NESTED_OPT].setHidden(	                True)
            self.module_edit[INNER_OBJECTIVE+"_label"].setHidden(	False)
            self.module_edit[INNER_OBJECTIVE].setHidden(			False)
            self.module_edit[OUTER_OBJECTIVE+"_label"].setHidden(	False)
            self.module_edit[OUTER_OBJECTIVE].setHidden( 			False)
            self.module_edit[PROD_ID+"_label"].setHidden( 			True)
            self.module_edit[PROD_ID].setHidden( 					True)
            self.module_edit[MIN_GCP+"_label"].setHidden( 			True)
            self.module_edit[MIN_GCP].setHidden( 					True)
        elif module_type == ROBUSTKNOCK_STR:
            self.module_edit[NESTED_OPT].setChecked(                False)
            self.module_edit[NESTED_OPT].setHidden(	                True)
            self.module_edit[INNER_OBJECTIVE+"_label"].setHidden(	False)
            self.module_edit[INNER_OBJECTIVE].setHidden(			False)
            self.module_edit[OUTER_OBJECTIVE+"_label"].setHidden(	False)
            self.module_edit[OUTER_OBJECTIVE].setHidden( 			False)
            self.module_edit[PROD_ID+"_label"].setHidden( 			True)
            self.module_edit[PROD_ID].setHidden( 					True)
            self.module_edit[MIN_GCP+"_label"].setHidden( 			True)
            self.module_edit[MIN_GCP].setHidden( 					True)
        elif module_type == OPTCOUPLE_STR:
            self.module_edit[NESTED_OPT].setChecked(                False)
            self.module_edit[NESTED_OPT].setHidden(	                True)
            self.module_edit[INNER_OBJECTIVE+"_label"].setHidden(	False)
            self.module_edit[INNER_OBJECTIVE].setHidden(			False)
            self.module_edit[OUTER_OBJECTIVE+"_label"].setHidden(	True)
            self.module_edit[OUTER_OBJECTIVE].setHidden( 			True)
            self.module_edit[PROD_ID+"_label"].setHidden( 			False)
            self.module_edit[PROD_ID].setHidden( 					False)
            self.module_edit[MIN_GCP+"_label"].setHidden( 			False)
            self.module_edit[MIN_GCP].setHidden( 					False)
        self.update_global_objective()

    def verify_module(self,*args):
        self.setCursor(Qt.BusyCursor)
        if not self.modules:
            return True, None
        module_no = args[0]
        module_type = self.module_list.cellWidget(module_no,0).currentText()
        # retrieve module infos from gui
        constraints = [self.module_edit[CONSTRAINTS].cellWidget(i,0).text() \
                            for i in range(self.module_edit[CONSTRAINTS].rowCount())]
        inner_objective = self.module_edit[INNER_OBJECTIVE].text()
        outer_objective = self.module_edit[OUTER_OBJECTIVE].text()
        prod_id = self.module_edit[PROD_ID].text()
        min_gcp = self.module_edit[MIN_GCP].text()
        if module_type in [PROTECT_STR,SUPPRESS_STR] and (not self.module_edit[NESTED_OPT].isChecked() \
                                                    or not self.module_edit[INNER_OBJECTIVE]):
            inner_objective = None
        if min_gcp:
            min_gcp = float(min_gcp)
        else:
            min_gcp = 0.0
        # adapt model
        try:
            with self.appdata.project.cobra_py_model as model:
                if self.use_scenario.isChecked():  # integrate scenario into model bounds
                    self.appdata.project.load_scenario_into_model(model)
                if module_type == PROTECT_STR:
                    module = SDModule(model,module_type=PROTECT, inner_objective=inner_objective,\
                                        inner_opt_sense=MAXIMIZE, constraints=constraints)
                elif module_type == SUPPRESS_STR:
                    module = SDModule(model,module_type=SUPPRESS, inner_objective=inner_objective,\
                                        inner_opt_sense=MAXIMIZE, constraints=constraints)
                elif module_type == OPTKNOCK_STR:
                    module = SDModule(model,module_type=OPTKNOCK, inner_objective=inner_objective,\
                                        inner_opt_sense=MAXIMIZE, outer_objective=outer_objective,\
                                        outer_opt_sense=MAXIMIZE, constraints=constraints)
                elif module_type == ROBUSTKNOCK_STR:
                    module = SDModule(model,module_type=ROBUSTKNOCK, inner_objective=inner_objective,\
                                        inner_opt_sense=MAXIMIZE, outer_objective=outer_objective,\
                                        outer_opt_sense=MAXIMIZE, constraints=constraints)
                elif module_type == OPTCOUPLE_STR:
                    module = SDModule(model,module_type=OPTCOUPLE, inner_objective=inner_objective,\
                                        inner_opt_sense=MAXIMIZE, prod_id=prod_id,\
                                        min_gcp=min_gcp, constraints=constraints)
            self.setCursor(Qt.ArrowCursor)
            return True, module
        except Exception as e:
            QMessageBox.warning(self,"Module invalid",\
                "The current module is either infeasible or "+\
                "syntactic errors persist in the module's specificaiton. \n\n"+\
                "Exception details: \n\n"+str(e))
            self.setCursor(Qt.ArrowCursor)
            return False, None

    @Slot(bool)
    def update_global_objective(self,b=True):
        modules = []
        for i in range(self.module_list.rowCount()):
            modules.append(self.module_list.cellWidget(i,0).currentText())
        if not modules:
            self.global_objective.setStyleSheet(FONT_COLOR('#000000'))
            self.global_objective.setText("Please add strain design module(s) ...")
        elif all([m in [PROTECT_STR, SUPPRESS_STR] for m in modules]):
            self.global_objective.setStyleSheet(FONT_COLOR('#59a861'))
            self.global_objective.setText(self.global_objective.property('prefix')+\
                "Minimization of intervention costs (Minimal Cut Set computation)")
        elif sum([1 for m in modules if m in [OPTKNOCK_STR,ROBUSTKNOCK_STR,OPTCOUPLE_STR]]) > 1:
            confl_modules = [(i+1,m) for i,m in enumerate(modules) if m in [OPTKNOCK_STR,ROBUSTKNOCK_STR,OPTCOUPLE_STR]]
            self.global_objective.setStyleSheet(FONT_COLOR('#de332a'))
            self.global_objective.setText("Conflicting modules: "+\
                ", ".join([str(m[0])+" ("+m[1]+")" for m in confl_modules]))
        elif sum([1 for m in modules if m in [OPTKNOCK_STR,ROBUSTKNOCK_STR,OPTCOUPLE_STR]]) == 1:
            main_module = [(self.modules[i],i,m) for i,m in enumerate(modules) if m in [OPTKNOCK_STR,ROBUSTKNOCK_STR,OPTCOUPLE_STR]][0]
            if main_module[0] is not None and main_module[2] != OPTCOUPLE_STR:
                objective = linexprdict2str(main_module[0][OUTER_OBJECTIVE])
                if objective:
                    self.global_objective.setText(self.global_objective.property('prefix')+\
                        "maximize {"+objective+"} (module "+str(main_module[1]+1)+": "+main_module[2]+")")
                    self.global_objective.setStyleSheet(FONT_COLOR('#59a861'))
                    return
            if main_module[0] is not None and main_module[2] == OPTCOUPLE_STR:
                objective = linexprdict2str(main_module[0][INNER_OBJECTIVE])
                prod_id = linexprdict2str(main_module[0][PROD_ID])
                if objective and prod_id:
                    self.global_objective.setText(self.global_objective.property('prefix')+\
                        "maximize coupling potential for "+prod_id+", s.t.: max{"+objective+\
                        "} (module "+str(main_module[1]+1)+": "+main_module[2]+")")
                    self.global_objective.setStyleSheet(FONT_COLOR('#59a861'))
                    return
            if main_module[1] == self.current_module:
                try:
                    if main_module[2] == OPTCOUPLE_STR:
                        objective = linexprdict2str(linexpr2dict(self.module_edit[INNER_OBJECTIVE].text(), self.reac_wordlist))
                        prod_id = linexprdict2str(linexpr2dict(self.module_edit[PROD_ID].text(), self.reac_wordlist))
                        if objective and prod_id:
                            self.global_objective.setText(self.global_objective.property('prefix')+\
                                "maximize coupling potential for "+prod_id+" s.t.: max{"+objective+\
                                "} (module "+str(main_module[1]+1)+": "+main_module[2]+")")
                            self.global_objective.setStyleSheet(FONT_COLOR('#59a861'))
                            return
                        else:
                            raise Exception()
                    else:
                        objective = linexprdict2str(linexpr2dict(self.module_edit[OUTER_OBJECTIVE].text(), self.reac_wordlist))
                        if objective:
                            self.global_objective.setText(self.global_objective.property('prefix')+"maximize {"+\
                            objective+"} (module "+str(main_module[1]+1)+": "+main_module[2]+")")
                            self.global_objective.setStyleSheet(FONT_COLOR('#59a861'))
                            return
                        else:
                            raise Exception()
                except:
                    self.global_objective.setStyleSheet(FONT_COLOR('#000000'))
                    self.global_objective.setText("Editing module ... (module "+#
                                                    str(main_module[1]+1)+": "+main_module[2]+")")
                    return
            self.global_objective.setStyleSheet(FONT_COLOR('#de332a'))
            self.global_objective.setText(self.global_objective.property('prefix')+\
                "Global/Outer objective invalid or missing (module "+str(main_module[1]+1)+": "+main_module[2]+")")


    def nested_opt_checked(self):
        if self.module_edit[NESTED_OPT].isChecked():
            self.module_edit[INNER_OBJECTIVE+"_label"].setHidden(	False)
            self.module_edit[INNER_OBJECTIVE].setHidden(			False)
        else:
            self.module_edit[INNER_OBJECTIVE+"_label"].setHidden(	True)
            self.module_edit[INNER_OBJECTIVE].setHidden(			True)

    def gen_ko_checked(self):
        if self.gen_kos.isChecked():
            self.gene_itv_list_widget.setHidden(False)
            self.set_all_g_koable()
        else:
            self.gene_itv_list_widget.setHidden(True)
            self.set_all_r_koable()

    def show_ko_ki(self):
        if self.advanced.isChecked():
            self.regulatory_box.setHidden(False)
            self.ko_ki_box.setHidden(False)
        else:
            self.regulatory_box.setHidden(True)
            self.ko_ki_box.setHidden(True)
        self.layout.setSizeConstraint(QLayout.SetFixedSize)
        self.adjustSize()
        self.layout.setSizeConstraint(QLayout.SetMinAndMaxSize)
    
    def ko_ki_filter_text_changed(self):
        self.setCursor(Qt.BusyCursor)
        txt = self.ko_ki_filter.text().lower().strip()
        hide_reacs = [True if txt not in r.lower() else False for r in self.reac_ids]
        for i,h in enumerate(hide_reacs):
            self.reaction_itv_list.setRowHidden(i,h)
        hide_genes = [True if txt not in g.lower() and txt not in n.lower() else False \
                        for g,n in zip(self.gene_ids,self.gene_names)]
        for i,h in enumerate(hide_genes):
            self.gene_itv_list.setRowHidden(i,h)
        self.setCursor(Qt.ArrowCursor)

    def knock_changed(self,id,gene_or_reac):
        if gene_or_reac == 'reac':
            genes = [g.id for g in self.appdata.project.cobra_py_model.reactions.get_by_id(id).genes]
            r = self.reaction_itv[id]
            checked = r['button_group'].checkedId()
            if checked in [1,3]:
                if not r['cost'].text():
                    r['cost'].setText('1.0')
                r['cost'].setEnabled(True)
                r['button_group'].button(1).setEnabled(True)
                r['button_group'].button(3).setEnabled(True)
                for g in [self.gene_itv[s] for s in genes]:
                    g['cost'].setText('')
                    g['cost'].setEnabled(False)
                    g['button_group'].button(1).setEnabled(False)
                    g['button_group'].button(2).setChecked(True)
                    g['button_group'].button(3).setEnabled(False)
            else:
                r['cost'].setText('')
                r['cost'].setEnabled(False)
                for g,gid in zip([self.gene_itv[s] for s in genes],genes):
                    # reactivate only if all genes of this reaction have been deactivated
                    reacs = [t.id for t in self.appdata.project.cobra_py_model.genes.get_by_id(gid).reactions]
                    if all([self.reaction_itv[k]['button_group'].button(2).isChecked() for k in reacs]):
                        g['button_group'].button(1).setEnabled(True)
                        g['button_group'].button(3).setEnabled(True)
        elif gene_or_reac == 'gene':
            reacs = [r.id for r in self.appdata.project.cobra_py_model.genes.get_by_id(id).reactions]
            g = self.gene_itv[id]
            checked = g['button_group'].checkedId()
            g['button_group'].button(1).setEnabled(True)
            g['button_group'].button(3).setEnabled(True)
            if checked in [1,3]:
                if not g['cost'].text():
                    g['cost'].setText('1.0')
                g['cost'].setEnabled(True)
                for r in [self.reaction_itv[s] for s in reacs]:
                    r['cost'].setText('')
                    r['cost'].setEnabled(False)
                    r['button_group'].button(1).setEnabled(False)
                    r['button_group'].button(2).setChecked(True)
                    r['button_group'].button(3).setEnabled(False)
            else:
                g['cost'].setText('')
                g['cost'].setEnabled(False)
                for r,rid in zip([self.reaction_itv[s] for s in reacs],reacs):
                    # reactivate only if all genes of this reaction have been deactivated
                    genes = [t.id for t in self.appdata.project.cobra_py_model.reactions.get_by_id(rid).genes]
                    if all([self.gene_itv[k]['button_group'].button(2).isChecked() for k in genes]):
                        r['button_group'].button(1).setEnabled(True)
                        r['button_group'].button(3).setEnabled(True)

    def set_deactivate_ex(self):
        ex_reacs = [r.id for r in self.appdata.project.cobra_py_model.reactions \
                        if not r.products or not r.reactants]
        for r in ex_reacs:
            self.reaction_itv[r]['button_group'].button(2).setChecked(True)
            self.knock_changed(r,'reac')

    def set_all_r_koable(self):
        for r in self.appdata.project.cobra_py_model.reactions.list_attr("id"):
            self.reaction_itv[r]['button_group'].button(1).setChecked(True)
            self.knock_changed(r,'reac')

    def set_none_r_koable(self):
        for r in self.appdata.project.cobra_py_model.reactions.list_attr("id"):
            self.reaction_itv[r]['button_group'].button(2).setChecked(True)
            self.knock_changed(r,'reac')

    def set_all_g_koable(self):
        for r in self.appdata.project.cobra_py_model.genes.list_attr("id"):
            self.gene_itv[r]['button_group'].button(1).setChecked(True)
            self.knock_changed(r,'gene')

    def set_none_g_koable(self):
        for r in self.appdata.project.cobra_py_model.genes.list_attr("id"):
            self.gene_itv[r]['button_group'].button(2).setChecked(True)
            self.knock_changed(r,'gene')

    def parse_dialog_inputs(self):
        self.setCursor(Qt.BusyCursor)
        sd_setup = {} # strain design setup
        sd_setup.update({MODEL_ID : self.appdata.project.cobra_py_model.id})
        # Save modules. Therefore, first remove cobra model from all modules. It is reinserted afterwards
        modules = [m.copy() for m in self.modules] # "deep" copy necessary
        [m.pop(MODEL_ID) for m in modules if MODEL_ID in m]
        sd_setup.update({MODULES : modules})
        # other parameters
        sd_setup.update({'gene_kos' : self.gen_kos.isChecked()})
        sd_setup.update({'use_scenario' : self.use_scenario.isChecked()})
        sd_setup.update({MAX_SOLUTIONS : self.max_solutions.text()})
        sd_setup.update({MAX_COST : self.max_cost.text()})
        sd_setup.update({TIME_LIMIT : self.time_limit.text()})
        sd_setup.update({'advanced' : self.advanced.isChecked()})
        sd_setup.update({SOLVER : \
            self.solver_buttons['group'].checkedButton().property('name')})
        sd_setup.update({SOLUTION_APPROACH : \
            self.solution_buttons["group"].checkedButton().property('name')})
        # only save knockouts and knockins if advanced is selected
        if sd_setup['advanced']:
            koCost = {}
            kiCost = {}
            regCost = {self.regulatory_itv_list.cellWidget(i,0).text(): \
                        float(self.regulatory_itv_list.item(i,1).text()) \
                        for i in range(self.regulatory_itv_list.rowCount())}
            sd_setup.update({REGCOST : regCost})
            for r in self.reac_ids:
                but_id = self.reaction_itv[r]['button_group'].checkedId()
                if but_id == 1:
                    koCost.update({r:float(self.reaction_itv[r]['cost'].text())})
                elif but_id == 3:
                    kiCost.update({r:float(self.reaction_itv[r]['cost'].text())})
            sd_setup.update({KOCOST : koCost})
            sd_setup.update({KICOST : kiCost})
            # if gene-kos is selected, also save these
            if sd_setup['gene_kos']:
                gkoCost = {}
                gkiCost = {}
                for i,g in enumerate(self.gene_ids):
                    but_id = self.gene_itv[g]['button_group'].checkedId()
                    if but_id == 1:
                        gkoCost.update({self.gene_names[i]:float(self.gene_itv[g]['cost'].text())})
                    elif but_id == 3:
                        gkiCost.update({self.gene_names[i]:float(self.gene_itv[g]['cost'].text())})
                sd_setup.update({GKOCOST : gkoCost})
                sd_setup.update({GKICOST : gkiCost})
        self.setCursor(Qt.ArrowCursor)
        return sd_setup

    def save(self):
        # if current module is invalid, abort
        self.setCursor(Qt.BusyCursor)
        valid = self.module_apply()
        if not valid:
            return
        self.setCursor(Qt.ArrowCursor)
        # open file dialog
        dialog = QFileDialog(self)
        filename: str = dialog.getSaveFileName(
            directory=self.appdata.work_directory, filter="*.sdc")[0]
        if not filename or len(filename) == 0:
            return
        elif len(filename)<=4 or filename[-4:] != '.sdc':
            filename += '.sdc'
        # readout strain design setup from dialog
        sd_setup = self.parse_dialog_inputs()
        # dump dictionary into json-file
        with open(filename, 'w') as fp:
            json.dump(sd_setup, fp)

    def load(self, sd_setup = {}):
        if sd_setup == {} or sd_setup == False:
            # open file dialog
            dialog = QFileDialog(self)
            filename: str = dialog.getOpenFileName(
                directory=self.appdata.last_scen_directory, filter="*.sdc")[0]
            if not filename or len(filename) == 0 or not os.path.exists(filename):
                return
            # dump dictionary into json-file
            with open(filename, 'r') as fp:
                sd_setup = json.load(fp)
        elif type(sd_setup) == str:
            sd_setup = json.loads(sd_setup)
        # warn if strain design setup was constructed for another model
        if sd_setup[MODEL_ID] != self.appdata.project.cobra_py_model.id:
            QMessageBox.information(self,"Model IDs not matching",+\
                "The strain design setup was specified for a different model. "+\
                "Errors might occur due to non-matching reaction or gene-identifiers.")
        # write back content to dialog
        for m in self.modules[::-1]:
            self.rem_module()
        self.modules = []
        for m in sd_setup[MODULES]:
            self.add_module()
        self.module_list.selectRow(len(self.modules)-1)
        for i,m in enumerate(sd_setup[MODULES]):
            if m[MODULE_TYPE] == PROTECT:
                self.module_list.cellWidget(i, 0).setCurrentText(PROTECT_STR)
            elif m[MODULE_TYPE] == SUPPRESS:
                self.module_list.cellWidget(i, 0).setCurrentText(SUPPRESS_STR)
            elif m[MODULE_TYPE] == OPTKNOCK:
                self.module_list.cellWidget(i, 0).setCurrentText(OPTKNOCK_STR)
            elif m[MODULE_TYPE] == ROBUSTKNOCK:
                self.module_list.cellWidget(i, 0).setCurrentText(ROBUSTKNOCK_STR)
            elif m[MODULE_TYPE] == OPTCOUPLE:
                self.module_list.cellWidget(i, 0).setCurrentText(OPTCOUPLE_STR)
        [m.update({MODEL_ID:self.appdata.project.cobra_py_model.id}) for m in sd_setup[MODULES]]
        self.modules = sd_setup[MODULES]
        self.current_module = len(self.modules)-1
        self.update_module_edit()
        # update checkboxes
        self.gen_kos.setChecked(sd_setup['gene_kos'])
        self.use_scenario.setChecked(sd_setup['use_scenario'])
        self.max_solutions.setText(sd_setup[MAX_SOLUTIONS])
        self.max_cost.setText(sd_setup[MAX_COST])
        self.time_limit.setText(sd_setup[TIME_LIMIT])
        self.advanced.setChecked(sd_setup['advanced'])
        solver = select_solver(sd_setup[SOLVER],self.appdata.project.cobra_py_model)
        self.solver_buttons[solver].setChecked(True)
        self.solution_buttons[sd_setup[SOLUTION_APPROACH]].setChecked(True)
        self.configure_solver_options()
        # only load knockouts and knockins if advanced is selected
        self.gen_ko_checked()
        self.show_ko_ki()
        # remove all former regulatory constraints and refill again
        for _ in range(self.regulatory_itv_list.rowCount()):
            self.regulatory_itv_list.removeRow(0)
        if sd_setup['advanced']:
            self.set_none_r_koable()
            if REGCOST in sd_setup:
                reg_entry = [None for _ in range(len(sd_setup[REGCOST]))]
                for i, (k, v) in enumerate(sd_setup[REGCOST].items()):
                    self.regulatory_itv_list.insertRow(i)
                    reg_entry[i] = QComplReceivLineEdit(self,self.gene_wordlist,check=True,is_constr=True)
                    reg_entry[i].setText(k+' ')
                    reg_entry[i].check_text(True)
                    reg_entry[i].setPlaceholderText(self.placeholder_eq)
                    self.regulatory_itv_list.setCellWidget(i, 0, reg_entry[i])
                    self.regulatory_itv_list.setItem(i, 1, QTableItem(str(v)))
            if KOCOST in sd_setup:
                for r,v in sd_setup[KOCOST].items():
                    self.reaction_itv[r]['button_group'].button(1).setChecked(True)
                    self.reaction_itv[r]['cost'].setText(str(v))
                    self.knock_changed(r,'reac')
            if KICOST in sd_setup:
                for r,v in sd_setup[KICOST].items():
                    self.reaction_itv[r]['button_group'].button(3).setChecked(True)
                    self.reaction_itv[r]['cost'].setText(str(v))
                    self.knock_changed(r,'reac')
            # if gene-kos is selected, also load these
            if sd_setup['gene_kos']:
                self.set_none_g_koable()
                if GKOCOST in sd_setup:
                    for k,v in sd_setup[GKOCOST].items():
                        if k not in self.gene_ids:
                            g = self.gene_ids[self.gene_names.index(k)]
                        else:
                            g=k
                        self.gene_itv[g]['button_group'].button(1).setChecked(True)
                        self.gene_itv[g]['cost'].setText(str(v))
                        self.knock_changed(g,'gene')
                if GKICOST in sd_setup:
                    for k,v in sd_setup[GKICOST].items():
                        if k not in self.gene_ids:
                                g = self.gene_ids[self.gene_names.index(k)]
                        else:
                            g=k
                        self.gene_itv[g]['button_group'].button(3).setChecked(True)
                        self.gene_itv[g]['cost'].setText(str(v))
                        self.knock_changed(g,'gene')
        self.compute_sd_button.setFocus()

    def compute(self):
        self.setCursor(Qt.BusyCursor)
        valid = self.module_apply()
        if not valid:
            return
        if not self.modules:
            QMessageBox.information(self,"Please add modules",\
                                    "At least one module must be added to the "+\
                                    "strain design problem.")
            return
        if any([True for m in self.modules if m is None]):
            QMessageBox.information(self,"Please complete module setup",\
                                    "Some modules were added to the strain design problem "+\
                                    "but not yet set up. Please use the Edit button(s) in the " +\
                                    "module list to ensure all modules were set up correctly.")
            self.current_module = [i for i,m in enumerate(self.modules) if m is None][0]
            self.module_edit()
            return
        bilvl_modules = [i for i,m in enumerate(self.modules) \
                            if m[MODULE_TYPE] in [OPTKNOCK,ROBUSTKNOCK,OPTCOUPLE]]
        if len(bilvl_modules) > 1:
            QMessageBox.information(self,"Conflicting Modules",+\
                                    "Only one of the module types 'OptKnock', " +\
                                    "'RobustKnock' and 'OptCouple' can be defined per " +\
                                    "strain design setup.")
            self.current_module = bilvl_modules[0]
            self.module_edit()
            return
        sd_setup = self.parse_dialog_inputs()
        self.launch_computation_signal.emit(json.dumps(sd_setup))
        self.setCursor(Qt.ArrowCursor)
        self.deleteLater()
        self.accept()

    def cancel(self):
        self.deleteLater()
        self.reject()

    launch_computation_signal = Signal(str)

class SDComputationViewer(QDialog):
    """A dialog that shows the status of an ongoing strain design computation"""
    def __init__(self, appdata: AppData, sd_setup):
        super().__init__()

        self.sd_setup = sd_setup
        self.solutions = None
        self.appdata = appdata

        self.setWindowTitle("Strain Design Computation")
        self.setMinimumWidth(620)
        self.layout = QVBoxLayout()
        self.textbox = QTextEdit("Strain design computation progress:")
        self.layout.addWidget(self.textbox)

        buttons_layout = QHBoxLayout()
        self.explore = QPushButton("Explore strain designs")
        self.explore.clicked.connect(self.show_sd)
        self.explore.setMaximumWidth(200)
        self.explore.setEnabled(False)
<<<<<<< HEAD
        edit = QPushButton("Edit strain design setup")
=======
        edit = QPushButton("Cancel && Edit strain design setup")
>>>>>>> 908e57d6
        edit.clicked.connect(self.open_strain_design_dialog)
        edit.setMaximumWidth(200)
        cancel = QPushButton("Cancel")
        cancel.setMaximumWidth(120)
        cancel.clicked.connect(self.cancel)
        buttons_layout.addWidget(self.explore)
        buttons_layout.addWidget(edit)
        buttons_layout.addWidget(cancel)
        self.layout.addItem(buttons_layout)

        self.setLayout(self.layout)
        self.show()

    @Slot(bytes)
    def conclude_computation(self,results):
        self.solutions = pickle.loads(results)
        self.setCursor(Qt.ArrowCursor)
        if self.solutions.get_num_sols() > 0:
            self.explore.setEnabled(True)

    @Slot(str)
    def receive_progress_text(self,txt):
        txt = txt.strip("\n\t\r ")
        if txt != "":
            self.textbox.append(txt)
            self.textbox.verticalScrollBar().setValue(self.textbox.verticalScrollBar().maximum())

    @Slot()
    def open_strain_design_dialog(self):
        self.cancel_computation.emit()
        self.appdata.window.strain_design_with_setup(self.sd_setup)
        self.deleteLater()
        self.accept()

    def show_sd(self):
        self.show_sd_signal.emit(pickle.dumps((self.solutions,self.sd_setup)))
        self.deleteLater()
        self.accept()

    def cancel(self):
        self.cancel_computation.emit()
        self.deleteLater()
        self.reject()

    show_sd_signal = Signal(bytes)
    cancel_computation = Signal()

class SDComputationThread(QThread):
    def __init__(self, appdata, sd_setup):
        super().__init__()
        self.model = appdata.project.cobra_py_model
        self.abort = False
        self.sd_setup = json.loads(sd_setup)
        self.curr_threadID = self.currentThread()
        if self.sd_setup.pop('use_scenario'):
            for r in appdata.project.scen_values.keys():
                self.model.reactions.get_by_id(r).bounds = appdata.project.scen_values[r]
        self.sd_setup.pop(MODEL_ID)
        adv = self.sd_setup.pop('advanced')
        self.gkos = self.sd_setup.pop('gene_kos')
        if not adv and self.gkos: # ensure that gene-kos are computed, even when the
            self.sd_setup[GKOCOST] = None # advanced-button wasn't clicked
        # for debugging purposes write computation setup to file
        # with open('sd_computation.json', 'w') as fp:
        #     json.dump(self.sd_setup,fp)

    def run(self):
        try:
            with redirect_stdout(self), redirect_stderr(self):
                self.curr_threadID = self.currentThread()
                logger = logging.getLogger()
                handler = logging.StreamHandler(stream=self)
                handler.setFormatter(logging.Formatter('%(message)s'))
                logger.addHandler(handler)
                logger.setLevel('INFO')
                sd_solutions = compute_strain_designs(self.model, **self.sd_setup)
                self.finished_computation.emit(pickle.dumps(sd_solutions))
        except Exception as e:
            tb_str = ''.join(traceback.format_exception(None, e, e.__traceback__))
            self.write(tb_str)
            sd_solutions = SDSolution(self.model,[],ERROR,self.sd_setup)
            self.finished_computation.emit(pickle.dumps(([],[],ERROR)))

    def write(self, input):
        # avoid that other threads use this as an output
        if self.curr_threadID == self.currentThread():
            if isinstance(input,str):
                self.output_connector.emit(input)
            else:
                self.output_connector.emit(str(input))
            
    def flush(self):
        pass

    # the output from the strain design computation needs to be passed as a signal because
    # all Qt widgets must run on the main thread and their methods cannot be safely called
    # from other threads
    output_connector = Signal(str)
    finished_computation = Signal(bytes)

class SDViewer(QDialog):
    """A dialog that shows the results of the strain design computation"""
    def __init__(self, appdata: AppData, solutions):
        super().__init__()
        (self.solutions,self.sd_setup) = pickle.loads(solutions)
        self.setWindowTitle("Strain Design Solutions")
        self.setMinimumWidth(620)
        self.appdata = appdata
        appdata.project.sd_solutions = self.solutions

        self.layout = QVBoxLayout()

        if self.solutions.is_gene_sd:
            self.sd_table = QTableCopyable(0, 3)
        else:
            self.sd_table = QTableCopyable(0, 2)
        self.sd_table.verticalHeader().setDefaultSectionSize(18)
        self.sd_table.verticalHeader().setVisible(False)
        self.layout.addWidget(self.sd_table)

        buttons_layout = QHBoxLayout()
        self.savesds = QPushButton("Save solutions")
        self.savesds.clicked.connect(self.savesdsds)
        self.savesds.setMaximumWidth(120)
        self.savetsv = QPushButton("Save as tsv (tab separated values)")
        self.savetsv.clicked.connect(self.savesdtsv)
        self.savetsv.setMaximumWidth(230)
        self.edit = QPushButton("Discard solutions and edit setup")
        self.edit.clicked.connect(self.open_strain_design_dialog)
        self.edit.setMaximumWidth(200)
        self.close = QPushButton("Close")
        self.close.clicked.connect(self.closediag)
        self.close.setMaximumWidth(75)
        buttons_layout.addWidget(self.savesds)
        buttons_layout.addWidget(self.savetsv)
        buttons_layout.addWidget(self.edit)
        buttons_layout.addWidget(self.close)
        self.layout.addItem(buttons_layout)

        if self.solutions.is_gene_sd:
            (rsd,self.assoc,gsd) = self.solutions.get_gene_reac_sd_assoc_mark_no_ki()
        else:
            rsd = self.solutions.get_reaction_sd_mark_no_ki()
            self.assoc = [i for i in range(len(rsd))]
        itv_bounds = self.solutions.get_reaction_sd_bnds()
        appdata.project.modes = [itv_bounds[self.assoc.index(i)] for i in set(self.assoc)]
        central_widget = appdata.window.centralWidget()
        central_widget.mode_navigator.current = 0
        central_widget.mode_navigator.set_to_strain_design()
        central_widget.update_mode()

        # prepare strain designs
        if self.solutions.is_gene_sd:
            self.sd_table.setMinimumWidth(320)
            self.sd_table.setMinimumHeight(150)
            self.sd_table.setHorizontalHeaderLabels(["Equiv. class","Intervention set",\
                                                     "Reaction-phenotype interventions"])
            self.sd_table.horizontalHeader().setSectionResizeMode(0, QHeaderView.Fixed)
            self.sd_table.horizontalHeader().setSectionResizeMode(1, QHeaderView.Interactive)
            self.sd_table.horizontalHeader().resizeSection(0, 90)
            self.sd_table.horizontalHeader().setSectionResizeMode(2, QHeaderView.Stretch)
            self.rsd = ["" for _ in range(len(rsd))]
            for i,s in enumerate(rsd):
                for k,v in s.items():
                    if v > 0:
                        self.rsd[i] += "+"+k
                    elif v < 0:
                        self.rsd[i] += "-"+k
                    elif v == 0:
                        self.rsd[i] += u'\u2205'+k
                    self.rsd[i] += ", "
                self.rsd[i] = self.rsd[i][0:-2]
            self.gsd = ["" for _ in range(len(gsd))]
            for i,s in enumerate(gsd):
                for k,v in s.items():
                    if v > 0:
                        self.gsd[i] += "+"+k
                    elif v < 0:
                        self.gsd[i] += "-"+k
                    elif v == 0:
                        self.gsd[i] += u'\u2205'+k
                    self.gsd[i] += ", "
                self.gsd[i] = self.gsd[i][0:-2]
            for i,a,g in zip(range(len(self.gsd)), self.assoc, self.gsd):
                self.sd_table.insertRow(i)
                item = QTableItem(str(a+1))
                item.setEditable(False)
                item.setTextAlignment(Qt.AlignCenter)
                self.sd_table.setItem(i, 0, item)
                # set non-editable
                item = QTableItem(g)
                item.setEditable(False)
                self.sd_table.setItem(i, 1, item)
                item = QTableItem(self.rsd[a])
                item.setEditable(False)
                self.sd_table.setItem(i, 2, item)
        else:
            self.rsd = ["" for _ in range(len(rsd))]
            for i,s in enumerate(rsd):
                for k,v in s.items():
                    if v > 0:
                        self.rsd[i] += "+"+k
                    elif v < 0:
                        self.rsd[i] += "-"+k
                    elif v == 0:
                        self.rsd[i] += u'\u2205'+k
                    self.rsd[i] += ", "
                self.rsd[i] = self.rsd[i][0:-2]
            self.sd_table.setMinimumWidth(320)
            self.sd_table.setMinimumHeight(150)
            self.sd_table.horizontalHeader().setSectionResizeMode(0, QHeaderView.Fixed)
            self.sd_table.horizontalHeader().setSectionResizeMode(1, QHeaderView.Stretch)
            self.sd_table.horizontalHeader().resizeSection(0, 90)
            self.sd_table.setHorizontalHeaderLabels(["Equiv. class","Intervention set"])
            for i,s in enumerate(self.rsd):
                self.sd_table.insertRow(i)
                item = QTableItem(str(i+1))
                item.setEditable(False)
                item.setTextAlignment(Qt.AlignCenter)
                self.sd_table.setItem(i, 0, item)
                item = QTableItem(s)
                item.setEditable(False)
                self.sd_table.setItem(i, 1, item)
        self.sd_table.doubleClicked.connect(self.clicked_row)
        self.setLayout(self.layout)
        self.show()
        if self.solutions.has_complex_regul_itv:
            QMessageBox.information(self,"Non-trivial regulatory interventions",\
                                         "The strain design contains 'complex' " +\
                                         "regulatory interventions that cannot be shown " +\
                                         "in the network map. Please refer to table.")
    def clicked_row(self,cell):
        row = cell.row()
        selection = int(self.sd_table.item(row,0).text())-1
        self.appdata.window.centralWidget().mode_navigator.current = selection
        self.appdata.window.centralWidget().update_mode()

    def closediag(self):
        self.deleteLater()
        self.reject()

    def savesdtsv(self):
        # open file dialog
        dialog = QFileDialog(self)
        filename: str = dialog.getSaveFileName(
            directory=self.appdata.work_directory, filter="*.tsv")[0]
        if not filename or len(filename) == 0:
            return
        elif len(filename)<=4 or filename[-4:] != '.tsv':
            filename += '.tsv'
        # save strain design list to Excel file
        if self.solutions.is_gene_sd:
            sd_string = "\n".join(["\t".join([str(a),g,self.rsd[a]]) for a,g in zip(self.assoc, self.gsd)])
        else:
            sd_string = "\n".join(self.rsd)
        with open(filename,'w') as fs:
            fs.write(sd_string)

    def savesdsds(self):
        # open file dialog
        dialog = QFileDialog(self)
        filename: str = dialog.getSaveFileName(
            directory=self.appdata.work_directory, filter="*.sds")[0]
        if not filename or len(filename) == 0:
            return
        elif len(filename)<=4 or filename[-4:] != '.sds':
            filename += '.sds'
        self.solutions.save(filename)

    @Slot()
    def open_strain_design_dialog(self):
        self.appdata.window.strain_design_with_setup(json.dumps(self.sd_setup))
        self.deleteLater()
        self.accept()<|MERGE_RESOLUTION|>--- conflicted
+++ resolved
@@ -295,11 +295,7 @@
         checkboxes_layout.addItem(max_solutions_layout)
 
         max_cost_layout = QHBoxLayout()
-<<<<<<< HEAD
-        l = QLabel(" Max. Cost")
-=======
         l = QLabel(" Max. Σ intervention costs")
->>>>>>> 908e57d6
         self.max_cost = QLineEdit("7")
         self.max_cost.setMaximumWidth(50)
         max_cost_layout.addWidget(self.max_cost)
@@ -1404,11 +1400,7 @@
         self.explore.clicked.connect(self.show_sd)
         self.explore.setMaximumWidth(200)
         self.explore.setEnabled(False)
-<<<<<<< HEAD
-        edit = QPushButton("Edit strain design setup")
-=======
         edit = QPushButton("Cancel && Edit strain design setup")
->>>>>>> 908e57d6
         edit.clicked.connect(self.open_strain_design_dialog)
         edit.setMaximumWidth(200)
         cancel = QPushButton("Cancel")
