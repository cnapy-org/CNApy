"""The dialog for calculating minimal cut sets"""

from contextlib import redirect_stdout, redirect_stderr
import io
import json
import os
from typing import Dict
import pickle
import traceback
from straindesign import SDModule, lineqlist2str, linexprdict2str, compute_strain_designs, \
                                    linexpr2dict, select_solver
from straindesign.names import *
from straindesign.strainDesignSolution import SDSolution
from random import randint
from importlib import find_loader as module_exists
from qtpy.QtCore import Qt, Slot, Signal, QThread
from qtpy.QtWidgets import (QButtonGroup, QCheckBox, QComboBox, QCompleter,
                            QDialog, QGroupBox, QHBoxLayout, QHeaderView,
                            QLabel, QLineEdit, QMessageBox, QPushButton, QApplication,
                            QRadioButton, QTableWidget, QVBoxLayout, QSplitter,
                            QWidget, QFileDialog, QTextEdit, QLayout, QScrollArea)
from cnapy.appdata import AppData
from cnapy.utils import QTableCopyable, QComplReceivLineEdit, QTableItem
import logging

PROTECT_STR = 'Protect (MCS)'
SUPPRESS_STR = 'Suppress (MCS)'
OPTKNOCK_STR = 'OptKnock'
ROBUSTKNOCK_STR = 'RobustKnock'
OPTCOUPLE_STR = 'OptCouple'
NESTED_OPT = 'Nested_Optimization'
MODULE_TYPES = [PROTECT_STR, SUPPRESS_STR, OPTKNOCK_STR, ROBUSTKNOCK_STR, OPTCOUPLE_STR]

def BORDER_COLOR(HEX): # string that defines style sheet for changing the color of the module-box
    return "QGroupBox#EditModule "+\
                "{ border: 1px solid "+HEX+";"+\
                "  padding: 12 5 0 0 em ;"+\
                "  margin: 0 0 0 0 em};"

def BACKGROUND_COLOR(HEX,id): # string that defines style sheet for changing the color of the module-box
    return "QLineEdit#"+id+" "+\
                "{ background: "+HEX+"};"

def FONT_COLOR(HEX): # string that defines style sheet for changing the color of the module-box
    return "QLabel { color: "+HEX+"};"

class SDDialog(QDialog):
    """A dialog to perform strain design computations"""

    def __init__(self, appdata: AppData, sd_setup: Dict = {}):
        QDialog.__init__(self)
        self.setWindowTitle("Strain Design Computation")

        self.appdata = appdata
        self.out = io.StringIO()
        self.err = io.StringIO()
        self.setMinimumWidth(620)
        screen_geometry = QApplication.desktop().screen().geometry()
        # self.setMaximumWidth(screen_geometry.width()-10)
        # self.setMaximumHeight(screen_geometry.height()-50)

        self.reac_ids = self.appdata.project.cobra_py_model.reactions.list_attr("id")

        self.reac_wordlist = self.reac_ids

        if not hasattr(self.appdata.project.cobra_py_model,'genes') or \
                len(self.appdata.project.cobra_py_model.genes) == 0:
            self.gene_wordlist = self.reac_wordlist
            self.gene_ids = []
            self.gene_names = []
        else:
            self.gene_wordlist = set(   self.appdata.project.cobra_py_model.reactions.list_attr("id")+ \
                                        self.appdata.project.cobra_py_model.genes.list_attr("id")+
                                        self.appdata.project.cobra_py_model.genes.list_attr("name"))
            if '' in self.gene_wordlist:
                self.gene_wordlist.remove('')

            self.gene_ids = self.appdata.project.cobra_py_model.genes.list_attr("id")
            if set(self.appdata.project.cobra_py_model.genes.list_attr("name")) != set(""):
                self.gene_names = self.appdata.project.cobra_py_model.genes.list_attr("name")
            else:
                self.gene_names = self.gene_ids


        # Define placeholder strings for text edit fields
        numr = len(self.appdata.project.cobra_py_model.reactions)
        if numr > 2:
            r1 = self.appdata.project.cobra_py_model.reactions[randint(0,numr-1)].id
            r2 = self.appdata.project.cobra_py_model.reactions[randint(0,numr-1)].id
            r3 = self.appdata.project.cobra_py_model.reactions[randint(0,numr-1)].id
            self.placeholder_eq = 'e.g.: "'+r1+' - "'+r2+'" <= 2" or "'+r3+'" = -1.5"'
            placeholder_expr = 'e.g.: "'+r1+'" or "-0.75 '+r2+' + '+r3+'"'
            placeholder_rid = 'e.g.: "'+r1+'"'
        else:
            self.placeholder_eq = 'e.g.: "R1 - R2 <= 2" or "R3 = -1.5"'
            placeholder_expr = 'e.g.: "R1" or "-0.75 R2 + R3"'
            placeholder_rid = 'e.g.: "R1"'

        ## Upper box of the dialog (for defining modules)
        self.modules = []
        self.current_module = 0
        self.scrollArea = QScrollArea()
        self.layout = QVBoxLayout()
        # self.layout.setAlignment(Qt.Alignment(Qt.AlignTop^Qt.AlignLeft))
        self.layout.setSizeConstraint(QLayout.SetFixedSize)
        self.layout.setSizeConstraint(QLayout.SetMinAndMaxSize)
        self.modules_box = QGroupBox("Strain design module(s)")
<<<<<<< HEAD
                
=======

>>>>>>> 3eaf9fdd
        # layout for modules list and buttons
        modules_layout = QHBoxLayout()
        self.module_list = QTableWidget(0, 2)
        module_add_rem_buttons = QVBoxLayout()
        modules_layout.addWidget(self.module_list)
        modules_layout.addItem(module_add_rem_buttons)

        # modules list
        self.module_list.setFixedWidth(195)
        self.module_list.setMinimumHeight(40)
        self.module_list.setHorizontalHeaderLabels(["Module Type",""])
        # self.module_list.horizontalHeader().setSectionResizeMode(QHeaderView.Stretch)
        # self.module_list.verticalHeader().setVisible(False)
        self.module_list.horizontalHeader().setSectionResizeMode(0, QHeaderView.Fixed)
        self.module_list.horizontalHeader().setSectionResizeMode(1, QHeaderView.Fixed)
        self.module_list.horizontalHeader().resizeSection(0, 115)
        self.module_list.horizontalHeader().resizeSection(1, 60)
        # -> first entry in module list
        # self.modules = [None]
        # combo = QComboBox(self.module_list)
        # combo.insertItems(0,MODULE_TYPES)
        # combo.currentTextChanged.connect(self.sel_module_type)
        # self.module_list.setCellWidget(0, 0, combo)
        # module_edit_button = QPushButton("Edit ...")
        # module_edit_button.clicked.connect(self.edit_module)
        # module_edit_button.setMaximumWidth(60)
        # self.module_list.setCellWidget(0, 1, module_edit_button)

        # module add and remove buttons
        add_module_button = QPushButton("+")
        add_module_button.clicked.connect(self.add_module)
        add_module_button.setMaximumWidth(20)
        rem_module_button = QPushButton("-")
        rem_module_button.clicked.connect(self.rem_module)
        rem_module_button.setMaximumWidth(20)
        module_add_rem_buttons.addWidget(add_module_button)
        module_add_rem_buttons.addWidget(rem_module_button)
        module_add_rem_buttons.addStretch()

        # edit module area
        self.module_spec_box = QGroupBox("Module 1 specifications (MCS)")
        self.module_spec_box.setObjectName("EditModule")
        self.module_spec_box.setStyleSheet(BORDER_COLOR("#b0b0b0"))
        module_spec_layout = QVBoxLayout()
        module_spec_layout.setAlignment(Qt.AlignTop)
        self.module_edit = {}

        # module sense
        self.module_edit[NESTED_OPT] = QCheckBox(" At optimum of an (inner) objective funciton")
        self.module_edit[NESTED_OPT].setChecked(False)
        self.module_edit[NESTED_OPT].clicked.connect(self.nested_opt_checked)
        module_spec_layout.addWidget(self.module_edit[NESTED_OPT])

        # Outer objective
        self.module_edit[OUTER_OBJECTIVE+"_label"] = QLabel("Outer objective (maximized)")
        self.module_edit[OUTER_OBJECTIVE+"_label"].setHidden(True)
        self.module_edit[OUTER_OBJECTIVE] = QComplReceivLineEdit(self,self.reac_wordlist)
        self.module_edit[OUTER_OBJECTIVE].setPlaceholderText(placeholder_expr)
        self.module_edit[OUTER_OBJECTIVE].setHidden(True)
        self.module_edit[OUTER_OBJECTIVE].textCorrect.connect(self.update_global_objective)
        module_spec_layout.addWidget(self.module_edit[OUTER_OBJECTIVE+"_label"] )
        module_spec_layout.addWidget(self.module_edit[OUTER_OBJECTIVE])

        # Inner objective
        self.module_edit[INNER_OBJECTIVE+"_label"] = QLabel("Inner objective (maximized)")
        self.module_edit[INNER_OBJECTIVE+"_label"].setHidden(True)
        self.module_edit[INNER_OBJECTIVE] = QComplReceivLineEdit(self,self.reac_wordlist)
        self.module_edit[INNER_OBJECTIVE].setPlaceholderText(placeholder_expr)
        self.module_edit[INNER_OBJECTIVE].setHidden(True)
        self.module_edit[INNER_OBJECTIVE].textCorrect.connect(self.update_global_objective)
        module_spec_layout.addWidget(self.module_edit[INNER_OBJECTIVE+"_label"])
        module_spec_layout.addWidget(self.module_edit[INNER_OBJECTIVE])

        optcouple_layout = QHBoxLayout()
        # Product ID
        optcouple_layout_prod = QVBoxLayout()
        self.module_edit[PROD_ID+"_label"]  = QLabel("Product synth. reac_id")
        self.module_edit[PROD_ID+"_label"].setHidden(True)
        self.module_edit[PROD_ID] = QComplReceivLineEdit(self,self.reac_wordlist)
        self.module_edit[PROD_ID].setPlaceholderText(placeholder_rid)
        self.module_edit[PROD_ID].setHidden(True)
        self.module_edit[PROD_ID].textCorrect.connect(self.update_global_objective)
        optcouple_layout_prod.addWidget(self.module_edit[PROD_ID+"_label"])
        optcouple_layout_prod.addWidget(self.module_edit[PROD_ID])
        optcouple_layout.addItem(optcouple_layout_prod)
        #
        # minimal growth coupling potential
        optcouple_layout_mingcp = QVBoxLayout()
        self.module_edit[MIN_GCP+"_label"] = QLabel("Min. growth-coupling potential")
        self.module_edit[MIN_GCP+"_label"].setHidden(True)
        self.module_edit[MIN_GCP] = QLineEdit(self)
        self.module_edit[MIN_GCP].setHidden(True)
        self.module_edit[MIN_GCP].setPlaceholderText("optional: (float) e.g.: 0.2")
        optcouple_layout_mingcp.addWidget(self.module_edit[MIN_GCP+"_label"])
        optcouple_layout_mingcp.addWidget(self.module_edit[MIN_GCP])
        optcouple_layout.addItem(optcouple_layout_mingcp)
        module_spec_layout.addItem(optcouple_layout)

        # module constraints
        self.module_edit[CONSTRAINTS+"_label"] = QLabel("Constraints")
        module_spec_layout.addWidget(self.module_edit[CONSTRAINTS+"_label"])
        constr_list_layout = QHBoxLayout()
        constr_list_layout.setAlignment(Qt.Alignment(Qt.AlignTop^Qt.AlignLeft))
        module_spec_layout.addItem(constr_list_layout)

        # layout for constraint list and buttons
        self.module_edit[CONSTRAINTS] = QTableWidget(0, 1)
        self.module_edit[CONSTRAINTS].setMaximumHeight(80)
        self.module_edit[CONSTRAINTS].setMinimumHeight(40)
        self.module_edit[CONSTRAINTS].verticalHeader().setDefaultSectionSize(18)
        self.module_edit[CONSTRAINTS].verticalHeader().setVisible(False)
        self.module_edit[CONSTRAINTS].horizontalHeader().setSectionResizeMode(QHeaderView.Stretch)
        self.module_edit[CONSTRAINTS].horizontalHeader().setVisible(False)
        # -> first entry in constraint list
        # constr_entry = ComplReceivLineEdit(self,self.reac_wordlist)
        # constr_entry.setPlaceholderText(self.placeholder_eq)
        # self.module_edit[CONSTRAINTS].setCellWidget(0, 0, constr_entry)
        # self.active_receiver = constr_entry
        constr_list_layout.addWidget(self.module_edit[CONSTRAINTS])

        # buttons to add and remove constraint
        constraint_add_rem_buttons = QVBoxLayout()
        self.module_edit["add_constr_button"] = QPushButton("+")
        self.module_edit["add_constr_button"].clicked.connect(self.add_constr)
        self.module_edit["add_constr_button"].setMaximumWidth(20)
        self.module_edit["rem_constr_button"] = QPushButton("-")
        self.module_edit["rem_constr_button"].clicked.connect(self.rem_constr)
        self.module_edit["rem_constr_button"].setMaximumWidth(20)
        constraint_add_rem_buttons.addWidget(self.module_edit["add_constr_button"])
        constraint_add_rem_buttons.addWidget(self.module_edit["rem_constr_button"])
        constraint_add_rem_buttons.addStretch()
        constr_list_layout.addItem(constraint_add_rem_buttons)

        # validate module button
        module_buttons_layout = QHBoxLayout()
        self.module_edit["module_apply_button"] = QPushButton("Check module")
        self.module_edit["module_apply_button"].clicked.connect(self.module_apply)
        self.module_edit["module_del_button"] = QPushButton("Delete module")
        self.module_edit["module_del_button"].clicked.connect(self.rem_module,True)
        module_buttons_layout.addWidget(self.module_edit["module_apply_button"])
        module_buttons_layout.addWidget(self.module_edit["module_del_button"])
        module_spec_layout.addItem(module_buttons_layout)

        # connect module edit layout to module edit box
        self.module_spec_box.setLayout(module_spec_layout)
        # connect module edit box to the overall module layout
        modules_layout.addWidget(self.module_spec_box)
        # connect overall module layout to overall module box
        self.modules_box.setLayout(modules_layout)
        # connect overall module box to editor to the dialog window
        splitter = QSplitter()
        splitter.addWidget(self.modules_box)
        self.layout.addWidget(splitter)
        self.global_objective = QLabel("Please add strain design module(s) ...")
        self.global_objective.setProperty("prefix", "Current global objective: ")
        self.global_objective.setWordWrap(True)
        self.global_objective.setMaximumHeight(40)
        self.layout.addWidget(self.global_objective)

        # self.layout.addWidget(self.modules_box)
        # refresh modules -> remove in case you want default entries in module constraint list
        self.update_module_edit()

        params_layout = QHBoxLayout()

        ## Checkboxes for gene-mcs, entries in network map, solvers, kos and kis
        checkboxes = QWidget()
        checkboxes.setObjectName("Checkboxes")
        checkboxes_layout = QVBoxLayout()
        self.gen_kos = QCheckBox(" Gene KOs")
        if not hasattr(self.appdata.project.cobra_py_model,'genes') or \
            len(self.appdata.project.cobra_py_model.genes) == 0:
            self.gen_kos.setEnabled(False)
        self.gen_kos.clicked.connect(self.gen_ko_checked)
        checkboxes_layout.addWidget(self.gen_kos)

        self.use_scenario = QCheckBox(
        " Use scenario")
        checkboxes_layout.addWidget(self.use_scenario)

        max_solutions_layout = QHBoxLayout()
        l = QLabel(" Max. Solutions")
        self.max_solutions = QLineEdit("3")
        self.max_solutions.setMaximumWidth(50)
        max_solutions_layout.addWidget(self.max_solutions)
        max_solutions_layout.addWidget(l)
        checkboxes_layout.addItem(max_solutions_layout)

        max_cost_layout = QHBoxLayout()
        l = QLabel(" Max. Σ intervention costs")
        self.max_cost = QLineEdit("7")
        self.max_cost.setMaximumWidth(50)
        max_cost_layout.addWidget(self.max_cost)
        max_cost_layout.addWidget(l)
        checkboxes_layout.addItem(max_cost_layout)

        time_limit_layout = QHBoxLayout()
        l = QLabel(" Time Limit [sec]")
        self.time_limit = QLineEdit("inf")
        self.time_limit.setMaximumWidth(50)
        time_limit_layout.addWidget(self.time_limit)
        time_limit_layout.addWidget(l)
        checkboxes_layout.addItem(time_limit_layout)

        # add all edit and checkbox-items to dialog
        checkboxes.setLayout(checkboxes_layout)
        checkboxes.setStyleSheet("QWidget#Checkboxes { max-height: 10em };")
        params_layout.addWidget(checkboxes)

        ## Solver and solving options
        # find available solvers
        avail_solvers = []
        if module_exists('cplex'):
            avail_solvers += [CPLEX]
        if module_exists('gurobipy'):
            avail_solvers += [GUROBI]
        if module_exists('swiglpk'):
            avail_solvers += [GLPK]
        if module_exists('pyscipopt'):
            avail_solvers += [SCIP]

        solver_and_solution_group = QGroupBox("Solver and solution approach")
        solver_and_solution_group.setObjectName("Solver_and_solution")
        solver_and_solution_layout = QHBoxLayout()

        solver_buttons_layout = QVBoxLayout()
        self.solver_buttons = {}
        self.solver_buttons["group"] = QButtonGroup()
        # CPLEX
        self.solver_buttons[CPLEX] = QRadioButton("IBM CPLEX")
        self.solver_buttons[CPLEX].setProperty('name',CPLEX)
        if CPLEX not in avail_solvers:
            self.solver_buttons[CPLEX].setEnabled(False)
            self.solver_buttons[CPLEX].setToolTip('CPLEX is not set up with your python environment. '+\
                'Install CPLEX and follow the steps of the python setup \n'+\
                r'(https://www.ibm.com/docs/en/icos/22.1.0?topic=cplex-setting-up-python-api)')
        solver_buttons_layout.addWidget(self.solver_buttons[CPLEX])
        self.solver_buttons["group"].addButton(self.solver_buttons[CPLEX])
        # Gurobi
        self.solver_buttons[GUROBI] = QRadioButton("Gurobi")
        self.solver_buttons[GUROBI].setProperty('name',GUROBI)
        if GUROBI not in avail_solvers:
            self.solver_buttons[GUROBI].setEnabled(False)
            self.solver_buttons[GUROBI].setToolTip('Gurobi is not set up with your python environment. '+\
            'Install Gurobi and follow the steps of the python setup (preferably option 3) \n'+\
            r'(https://support.gurobi.com/hc/en-us/articles/360044290292-How-do-I-install-Gurobi-for-Python-)')
        solver_buttons_layout.addWidget(self.solver_buttons[GUROBI])
        self.solver_buttons["group"].addButton(self.solver_buttons[GUROBI])
        # GLPK
        self.solver_buttons[GLPK] = QRadioButton("GLPK")
        self.solver_buttons[GLPK].setProperty('name',GLPK)
        if GLPK not in avail_solvers:
            self.solver_buttons[GLPK].setEnabled(False)
            self.solver_buttons[GLPK].setToolTip('GLPK is not set up with your python environment. '+\
            'GLPK should have been installed together with the COBRA toolbox. \n'\
            'Reinstall the COBRA toolbox for your Python environment.')
        solver_buttons_layout.addWidget(self.solver_buttons[GLPK])
        self.solver_buttons["group"].addButton(self.solver_buttons[GLPK])
        # SCIP
        self.solver_buttons[SCIP] = QRadioButton("SCIP")
        self.solver_buttons[SCIP].setProperty('name',SCIP)
        if SCIP not in avail_solvers:
            self.solver_buttons[SCIP].setEnabled(False)
            self.solver_buttons[SCIP].setToolTip('SCIP is not set up with your python environment. '+\
            'Install SCIP following the steps of the PySCIPOpt manual \n'+\
            r'(https://github.com/scipopt/PySCIPOpt')
        solver_buttons_layout.addWidget(self.solver_buttons[SCIP])
        self.solver_buttons["group"].addButton(self.solver_buttons[SCIP])
        self.solver_buttons["group"].buttonClicked.connect(self.configure_solver_options)
        solver_and_solution_layout.addItem(solver_buttons_layout)
        # check best available solver
        if avail_solvers:
            solver = select_solver(None,self.appdata.project.cobra_py_model)
            self.solver_buttons[solver].setChecked(True)

        solution_buttons_layout = QVBoxLayout()
        self.solution_buttons = {}
        self.solution_buttons["group"] = QButtonGroup()
        self.solution_buttons[ANY] = QRadioButton("any solution(s) (fast)")
        self.solution_buttons[ANY].setProperty('name',ANY)
        self.solution_buttons["group"].addButton(self.solution_buttons[ANY])
        solution_buttons_layout.addWidget(self.solution_buttons[ANY])
        self.solution_buttons[BEST] = QRadioButton("best solution(s) first")
        self.solution_buttons[BEST].setProperty('name',BEST)
        self.solution_buttons[BEST].setChecked(True)
        self.solution_buttons["group"].addButton(self.solution_buttons[BEST])
        solution_buttons_layout.addWidget(self.solution_buttons[BEST])
        self.solution_buttons[POPULATE] = QRadioButton("populate")
        self.solution_buttons[POPULATE].setProperty('name',POPULATE)
        self.solution_buttons["group"].addButton(self.solution_buttons[POPULATE])
        solution_buttons_layout.addWidget(self.solution_buttons[POPULATE])
        solver_and_solution_layout.addItem(solution_buttons_layout)

        solver_and_solution_group.setLayout(solver_and_solution_layout)
        solver_and_solution_group.setStyleSheet("QGroupBox#Solver_and_solution { max-height: 10em };")
        solver_and_solution_group.setMinimumWidth(300)
        params_layout.addWidget(solver_and_solution_group)

        self.configure_solver_options()

        self.layout.addItem(params_layout)

        ## KO and KI costs
        # checkbox
        self.advanced = QCheckBox(
            "Advanced: Take into account costs for genes/reactions knockout/addition and for regulatory interventions")
        self.layout.addWidget(self.advanced)
        self.advanced.clicked.connect(self.show_ko_ki)

        self.advanced_layout = QHBoxLayout()

        # layout for regulatory constraint list and buttons
        self.regulatory_box = QGroupBox("Regulatory interventions")
        self.regulatory_box.setHidden(True)
        self.regulatory_box.setObjectName("reg")

        self.regulatory_layout = QVBoxLayout()
        self.regulatory_layout.setAlignment(Qt.AlignLeft)
        # self.regulatory_itv_list_label = QLabel("")
        # self.regulatory_layout.addWidget(self.regulatory_itv_list_label)

        self.regulatory_layout_table = QHBoxLayout()
        self.regulatory_itv_list = QTableWidget(0, 2)
        self.regulatory_itv_list.verticalHeader().setDefaultSectionSize(18)
        self.regulatory_itv_list.verticalHeader().setVisible(False)
        # self.regulatory_itv_list.horizontalHeader().setVisible(False)
        self.regulatory_itv_list.setHorizontalHeaderLabels(["Regulatory constraint","Cost"])
        self.regulatory_itv_list.setMinimumWidth(110)
        self.regulatory_itv_list.horizontalHeader().setSectionResizeMode(0, QHeaderView.Stretch)
        self.regulatory_itv_list.horizontalHeader().setSectionResizeMode(1, QHeaderView.Fixed)
        self.regulatory_itv_list.horizontalHeader().resizeSection(0, 50)
        self.regulatory_itv_list.horizontalHeader().resizeSection(1, 40)
        # # -> first entry in constraint list
        # # regul_entry = ComplReceivLineEdit(self,self.reac_wordlist)
        # # regul_entry.setPlaceholderText(self.placeholder_eq)
        # # self.regulatory_itv_list.setCellWidget(0, 0, regul_entry)
        # # self.regulatory_itv_list.setItem(0, 1, QTableItem())
        # # self.active_receiver = regul_entry
        self.regulatory_layout_table.addWidget(self.regulatory_itv_list)

        # buttons to add and remove regulatory constraints
        reg_add_rem_buttons = QVBoxLayout()
        self.add_reg_constr = QPushButton("+")
        self.add_reg_constr.clicked.connect(self.add_reg)
        self.add_reg_constr.setMaximumWidth(20)
        self.rem_reg_constr = QPushButton("-")
        self.rem_reg_constr.clicked.connect(self.rem_reg)
        self.rem_reg_constr.setMaximumWidth(20)
        reg_add_rem_buttons.addWidget(self.add_reg_constr)
        reg_add_rem_buttons.addWidget(self.rem_reg_constr)
        reg_add_rem_buttons.addStretch()

        self.regulatory_layout_table.addItem(reg_add_rem_buttons)
        self.regulatory_layout.addItem(self.regulatory_layout_table)
        self.regulatory_box.setLayout(self.regulatory_layout)
        self.advanced_layout.addWidget(self.regulatory_box)

        self.ko_ki_box = QGroupBox("Specify knockout and addition candidates")
        self.ko_ki_box.setHidden(True)
        self.ko_ki_box.setObjectName("ko_ki")
        ko_ki_layout = QVBoxLayout()
        ko_ki_layout.setAlignment(Qt.AlignLeft)

        # ko_ki_lists_layout.addWidget(self.reaction_itv_list_widget)

        # Filter bar
        ko_ki_filter_layout = QHBoxLayout()
        l = QLabel("Filter: ")
        self.ko_ki_filter = QComplReceivLineEdit(self,self.gene_wordlist,check=False)
        self.ko_ki_filter.textEdited.connect(self.ko_ki_filter_text_changed)
        ko_ki_filter_layout.addWidget(l)
        ko_ki_filter_layout.addWidget(self.ko_ki_filter)
        ko_ki_layout.addItem(ko_ki_filter_layout)

        # Tables
        ko_ki_lists_layout = QHBoxLayout()

        # reaction list
        reaction_interventions_layout = QVBoxLayout()
        reaction_interventions_layout.setAlignment(Qt.AlignTop)
        self.reaction_itv_list_widget = QWidget()
        self.reaction_itv_list_widget.setFixedWidth(270)
        self.reaction_itv_list = QTableCopyable(0, 3)
        self.reaction_itv_list.verticalHeader().setDefaultSectionSize(18)
        self.reaction_itv_list.verticalHeader().setVisible(False)
        # self.reaction_itv_list.setStyleSheet("QTableWidget#ko_ki_table::item { padding: 0 0 0 0 px; margin: 0 0 0 0 px }");
        self.reaction_itv_list.setFixedWidth(220)
        self.reaction_itv_list.setMinimumHeight(35)
        self.reaction_itv_list.setMaximumHeight(150)
        self.reaction_itv_list.setHorizontalHeaderLabels(["Reaction","KO N/A KI ","Cost"])
        self.reaction_itv_list.horizontalHeader().setSectionResizeMode(0, QHeaderView.Fixed)
        self.reaction_itv_list.horizontalHeader().setSectionResizeMode(1, QHeaderView.Fixed)
        self.reaction_itv_list.horizontalHeader().setSectionResizeMode(2, QHeaderView.Fixed)
        self.reaction_itv_list.horizontalHeader().resizeSection(0, 80)
        self.reaction_itv_list.horizontalHeader().resizeSection(1, 80)
        self.reaction_itv_list.horizontalHeader().resizeSection(2, 40)
        reaction_interventions_layout.addWidget(self.reaction_itv_list)
        # fill reaction list
        self.reaction_itv = {}
        for i,r in enumerate(self.reac_ids):
            self.reaction_itv_list.insertRow(i)
            l = QTableItem(r)
            l.setToolTip(r)
            l.setEditable(False)
            # l.setMaximumWidth(100)
            self.reaction_itv.update({r:{'cost': QTableItem("1.0"),
                                         'button_group': QButtonGroup()}})
            self.reaction_itv[r]['cost'].setEditable(True)
            r_ko_ki_button_widget = QWidget()
            r_ko_ki_button_layout = QHBoxLayout()
            r_ko_ki_button_layout.setAlignment(Qt.AlignCenter)
            r_ko_ki_button_layout.setContentsMargins(0,0,0,0)
            r_ko_button = QRadioButton()
            r_na_button = QRadioButton()
            r_ki_button = QRadioButton()
            r_ko_button.setChecked(True)
            r_ko_ki_button_widget.setFocusPolicy(Qt.NoFocus)
            # self.reaction_itv_list.setEditTriggers(QAbstractItemView.NoEditTriggers);
            # self.reaction_itv_list.setFocusPolicy(Qt.NoFocus)
            # self.reaction_itv_list.setSelectionMode(QAbstractItemView.NoSelection)
            self.reaction_itv[r]['button_group'].addButton(r_ko_button,1)
            self.reaction_itv[r]['button_group'].addButton(r_na_button,2)
            self.reaction_itv[r]['button_group'].addButton(r_ki_button,3)
            r_ko_ki_button_layout.addWidget(r_ko_button)
            r_ko_ki_button_layout.addWidget(r_na_button)
            r_ko_ki_button_layout.addWidget(r_ki_button)
            r_ko_ki_button_widget.setLayout(r_ko_ki_button_layout)
            self.reaction_itv_list.setItem(i, 0, l)
            dummy_item = QTableItem()
            dummy_item.setEnabled(False)
            dummy_item.setSelectable(False)
            self.reaction_itv_list.setItem(i, 1, dummy_item)
            self.reaction_itv_list.setCellWidget(i, 1, r_ko_ki_button_widget)
            self.reaction_itv_list.setItem(i, 2, self.reaction_itv[r]['cost'])
            self.reaction_itv[r]['button_group'].buttonClicked.connect(\
                            lambda state, x=r: self.knock_changed(x,'reac'))
        # buttons
        self.deactivate_ex = QPushButton("Exchange reactions non-targetable")
        self.deactivate_ex.clicked.connect(self.set_deactivate_ex)
        reaction_interventions_layout.addWidget(self.deactivate_ex)
        self.all_koable = QPushButton("All targetable")
        self.all_koable.clicked.connect(self.set_all_r_koable)
        reaction_interventions_layout.addWidget(self.all_koable)
        self.none_koable = QPushButton("All non-targetable")
        self.none_koable.clicked.connect(self.set_none_r_koable)
        reaction_interventions_layout.addWidget(self.none_koable)
        self.reaction_itv_list_widget.setLayout(reaction_interventions_layout)
        ko_ki_lists_layout.addWidget(self.reaction_itv_list_widget)

        # gene list
        gene_interventions_layout = QVBoxLayout()
        gene_interventions_layout.setAlignment(Qt.AlignTop)
        self.gene_itv_list_widget = QWidget()
        self.gene_itv_list_widget.setHidden(True)
        self.gene_itv_list_widget.setFixedWidth(270)
        self.gene_itv_list = QTableCopyable(0, 3)
        # self.gene_itv_list.setEditTriggers(QAbstractItemView.NoEditTriggers);
        # self.gene_itv_list.setFocusPolicy(Qt.NoFocus)
        # self.gene_itv_list.setSelectionMode(QAbstractItemView.NoSelection)
        self.gene_itv_list.verticalHeader().setDefaultSectionSize(18)
        self.gene_itv_list.verticalHeader().setVisible(False)
        self.gene_itv_list.setFixedWidth(220)
        self.gene_itv_list.setMinimumHeight(50)
        self.gene_itv_list.setHorizontalHeaderLabels(["Gene","KO N/A KI ","Cost"])
        self.gene_itv_list.horizontalHeader().setSectionResizeMode(0, QHeaderView.Fixed)
        self.gene_itv_list.horizontalHeader().setSectionResizeMode(1, QHeaderView.Fixed)
        self.gene_itv_list.horizontalHeader().setSectionResizeMode(2, QHeaderView.Fixed)
        self.gene_itv_list.horizontalHeader().resizeSection(0, 80)
        self.gene_itv_list.horizontalHeader().resizeSection(1, 80)
        self.gene_itv_list.horizontalHeader().resizeSection(2, 40)
        gene_interventions_layout.addWidget(self.gene_itv_list)
        # fill gene list
        self.gene_itv = {}
        for i,g in enumerate(self.gene_ids):
            self.gene_itv_list.insertRow(i)
            if self.gene_names[i] != '':
                l = QTableItem(self.gene_names[i])
                l.setToolTip(g)
            else:
                l = QTableItem(g)
            l.setEditable(False)
            # l.setMaximumWidth(80)
            self.gene_itv.update({g:\
                                        {'cost': QTableItem("1.0"),
                                         'button_group': QButtonGroup()}})
            g_ko_ki_button_widget = QWidget()
            g_ko_ki_button_layout = QHBoxLayout()
            g_ko_ki_button_layout.setAlignment(Qt.AlignCenter)
            g_ko_ki_button_layout.setContentsMargins(0,0,0,0)
            g_ko_button = QRadioButton()
            g_na_button = QRadioButton()
            g_ki_button = QRadioButton()
            g_ko_button.setChecked(True)
            self.gene_itv[g]['button_group'].addButton(g_ko_button,1)
            self.gene_itv[g]['button_group'].addButton(g_na_button,2)
            self.gene_itv[g]['button_group'].addButton(g_ki_button,3)
            g_ko_ki_button_layout.addWidget(g_ko_button)
            g_ko_ki_button_layout.addWidget(g_na_button)
            g_ko_ki_button_layout.addWidget(g_ki_button)
            g_ko_ki_button_widget.setLayout(g_ko_ki_button_layout)
            self.gene_itv_list.setItem(i, 0, l)
            dummy_item = QTableItem()
            dummy_item.setEnabled(False)
            dummy_item.setSelectable(False)
            self.gene_itv_list.setItem(i, 1, dummy_item)
            self.gene_itv_list.setCellWidget(i, 1, g_ko_ki_button_widget)
            self.gene_itv_list.setItem(i, 2, self.gene_itv[g]['cost'])
            self.gene_itv[g]['button_group'].buttonClicked.connect(\
                            lambda state, x=g: self.knock_changed(x,'gene'))
        # buttons
        self.all_koable = QPushButton("All targetable")
        self.all_koable.clicked.connect(self.set_all_g_koable)
        gene_interventions_layout.addWidget(self.all_koable)
        self.none_koable = QPushButton("All non-targetable")
        self.none_koable.clicked.connect(self.set_none_g_koable)
        gene_interventions_layout.addWidget(self.none_koable)
        self.gene_itv_list_widget.setLayout(gene_interventions_layout)
        ko_ki_lists_layout.addWidget(self.gene_itv_list_widget)

        ko_ki_layout.addItem(ko_ki_lists_layout)
        self.ko_ki_box.setLayout(ko_ki_layout)

        self.advanced_layout.addWidget(self.ko_ki_box)
        self.layout.addItem(self.advanced_layout)

        splitter.addWidget(self.ko_ki_box)

        ## main buttons
        buttons_layout = QHBoxLayout()
        self.compute_sd_button = QPushButton("Compute")
        self.compute_sd_button.clicked.connect(self.compute)
        buttons_layout.addWidget(self.compute_sd_button)
        self.save_button = QPushButton("Save")
        self.save_button.clicked.connect(self.save)
        buttons_layout.addWidget(self.save_button)
        self.load_button = QPushButton("Load")
        self.load_button.clicked.connect(self.load)
        buttons_layout.addWidget(self.load_button)
        self.cancel_button = QPushButton("Close")
        self.cancel_button.clicked.connect(self.cancel)
        buttons_layout.addWidget(self.cancel_button)
        self.layout.addItem(buttons_layout)

        # Finalize
        self.setLayout(self.layout)
        self.layout.setSizeConstraint(QLayout.SetFixedSize)
        self.adjustSize()
        self.layout.setSizeConstraint(QLayout.SetMinAndMaxSize)
        # Connecting signals
        try:
            self.appdata.window.centralWidget().broadcastReactionID.connect(self.receive_input)
            self.launch_computation_signal.connect(self.appdata.window.compute_strain_design,Qt.QueuedConnection)
        except:
            print('Signals to main window could not be connected.')

        # load strain design setup if passed to constructor
        if sd_setup != {} and sd_setup != False:
            self.load(sd_setup)

    @Slot(str)
    def receive_input(self, text):
        if hasattr(self,'active_receiver') and hasattr(self.active_receiver,'completer'):
            completer_mode = self.active_receiver.completer.completionMode()
            # temporarily disable completer popup
            self.active_receiver.completer.setCompletionMode(QCompleter.CompletionMode.InlineCompletion)
            self.active_receiver.insert(text+' ')
            self.active_receiver.completer.setCompletionMode(completer_mode)

    def configure_solver_options(self):  # called when switching solver
        if self.solver_buttons['group'].checkedButton().property('name') in [CPLEX, GUROBI]:
            self.solution_buttons[POPULATE].setEnabled(True)
        else:
            self.solution_buttons[POPULATE].setEnabled(False)
            if self.solution_buttons[POPULATE].isChecked():
                self.solution_buttons[ANY].setChecked(True)

    def add_module(self):
        i = self.module_list.rowCount()
        self.module_list.insertRow(i)

        combo = QComboBox(self.module_list)
        combo.insertItems(0,MODULE_TYPES)
        combo.currentTextChanged.connect(self.sel_module_type)
        self.module_list.setCellWidget(i, 0, combo)
        module_edit_button = QPushButton("Edit ...")
        module_edit_button.clicked.connect(self.edit_module)
        module_edit_button.setMaximumWidth(60)
        self.module_list.setCellWidget(i, 1, module_edit_button)
        self.modules.append(None)
        if i == 0:
            self.current_module = i
            self.update_module_edit()
        self.update_global_objective()

    def rem_module(self,*args):
        if self.module_list.rowCount() == 0:
            self.modules = []
            self.current_module = -1
            return
        if args:
            i = self.current_module
        if self.module_list.selectedIndexes():
            i = self.module_list.selectedIndexes()[0].row()
        else:
            i = self.module_list.rowCount()-1
        self.module_list.removeRow(i)
        self.modules.pop(i)
        if i == self.current_module:
            last_module = self.module_list.rowCount()-1
            self.current_module = last_module
            self.update_module_edit()
        elif i < self.current_module:
            self.current_module -=1
            self.update_module_edit()
        self.update_global_objective()

    def edit_module(self):
        # if current module is valid, load the module that was newly selected
        valid, module = self.verify_module(self.current_module)
        if valid:
            self.modules[self.current_module] = module
        else:
            self.module_spec_box.setStyleSheet(BORDER_COLOR("#de332a"))
            return
        selected_module = self.module_list.selectedIndexes()[0].row()
        self.current_module = selected_module
        self.update_module_edit()

    def sel_module_type(self):
        i = self.module_list.selectedIndexes()[0].row()
        self.modules[i] = None
        self.update_global_objective()
        if i == self.current_module:
            self.update_module_edit()

    def add_constr(self):
        i = self.module_edit[CONSTRAINTS].rowCount()
        self.module_edit[CONSTRAINTS].insertRow(i)
        constr_entry = QComplReceivLineEdit(self,self.reac_wordlist,check=True,is_constr=True)
        constr_entry.setPlaceholderText(self.placeholder_eq)
        self.active_receiver = constr_entry
        self.module_edit[CONSTRAINTS].setCellWidget(i, 0, constr_entry)

    def rem_constr(self):
        if self.module_edit[CONSTRAINTS].rowCount() == 0:
            return
        if self.module_edit[CONSTRAINTS].selectedIndexes():
            i = self.module_edit[CONSTRAINTS].selectedIndexes()[0].row()
        else:
            i = self.module_edit[CONSTRAINTS].rowCount()-1
        self.module_edit[CONSTRAINTS].removeRow(i)

    def add_reg(self):
        i = self.regulatory_itv_list.rowCount()
        self.regulatory_itv_list.insertRow(i)
        reg_entry = QComplReceivLineEdit(self,self.gene_wordlist,check=True,is_constr=True)
        reg_entry.setPlaceholderText(self.placeholder_eq)
        self.active_receiver = reg_entry
        self.regulatory_itv_list.setCellWidget(i, 0, reg_entry)
        self.regulatory_itv_list.setItem(i, 1, QTableItem('1.0'))

    def rem_reg(self):
        if self.regulatory_itv_list.rowCount() == 0:
            return
        if self.regulatory_itv_list.selectedIndexes():
            i = self.regulatory_itv_list.selectedIndexes()[0].row()
        else:
            i = self.regulatory_itv_list.rowCount()-1
        self.regulatory_itv_list.removeRow(i)

    def module_apply(self):
        valid, module = self.verify_module(self.current_module)
        if valid and module:
            self.modules[self.current_module] = module
            self.module_spec_box.setStyleSheet(BORDER_COLOR("#59a861"))
        elif not valid:
            self.module_spec_box.setStyleSheet(BORDER_COLOR("#de332a"))
        self.update_global_objective()
        return valid

    def update_module_edit(self):
        if not self.modules: # remove everything
            self.module_spec_box.setTitle('Please add a module')
            self.module_edit["module_apply_button"].setHidden(	    True)
            self.module_edit["module_del_button"].setHidden(	    True)
            self.module_edit[CONSTRAINTS].setHidden(	            True)
            self.module_edit[CONSTRAINTS+"_label"].setHidden(	    True)
            self.module_edit["rem_constr_button"].setHidden(	    True)
            self.module_edit["add_constr_button"].setHidden(	    True)
            self.module_edit[NESTED_OPT].setHidden(	                True)
            self.module_edit[INNER_OBJECTIVE+"_label"].setHidden(	True)
            self.module_edit[INNER_OBJECTIVE].setHidden(			True)
            self.module_edit[OUTER_OBJECTIVE+"_label"].setHidden(	True)
            self.module_edit[OUTER_OBJECTIVE].setHidden( 			True)
            self.module_edit[PROD_ID+"_label"].setHidden( 			True)
            self.module_edit[PROD_ID].setHidden( 					True)
            self.module_edit[MIN_GCP+"_label"].setHidden( 			True)
            self.module_edit[MIN_GCP].setHidden( 					True)
            self.module_spec_box.setStyleSheet(BORDER_COLOR("#b0b0b0"))
            return
        else:
            self.module_edit["module_apply_button"].setHidden(	    False)
            self.module_edit["module_del_button"].setHidden(	    False)
            self.module_edit[CONSTRAINTS].setHidden(	            False)
            self.module_edit[CONSTRAINTS+"_label"].setHidden(	    False)
            self.module_edit["rem_constr_button"].setHidden(	    False)
            self.module_edit["add_constr_button"].setHidden(	    False)
        module_type = self.module_list.cellWidget(self.current_module,0).currentText()
        self.module_spec_box.setTitle('Module '+str(self.current_module+1)+' specifications ('+module_type+')')
        if not self.modules[self.current_module]:
            self.module_edit[INNER_OBJECTIVE].setText("")
            self.module_edit[INNER_OBJECTIVE].check_text(True)
            self.module_edit[OUTER_OBJECTIVE].setText("")
            self.module_edit[OUTER_OBJECTIVE].check_text(True)
            self.module_edit[PROD_ID].setText("")
            self.module_edit[PROD_ID].check_text(True)
            self.module_edit[MIN_GCP].setText("")
            for _ in range(self.module_edit[CONSTRAINTS].rowCount()):
                self.module_edit[CONSTRAINTS].removeRow(0)
            # uncomment this to add an empty constraint by default
            # self.module_edit[CONSTRAINTS].insertRow(0)
            # constr_entry = ComplReceivLineEdit(self,self.reac_wordlist)
            # self.active_receiver = constr_entry
            # self.module_edit[CONSTRAINTS].setCellWidget(0, 0, constr_entry)
            self.module_spec_box.setStyleSheet(BORDER_COLOR("#b0b0b0"))
        else:
            self.module_spec_box.setStyleSheet(BORDER_COLOR("#59a861"))
            mod = {}
            mod[CONSTRAINTS]     = self.modules[self.current_module][CONSTRAINTS]
            mod[INNER_OBJECTIVE] = self.modules[self.current_module][INNER_OBJECTIVE]
            mod[OUTER_OBJECTIVE] = self.modules[self.current_module][OUTER_OBJECTIVE]
            mod[PROD_ID]         = self.modules[self.current_module][PROD_ID]
            mod[MIN_GCP]         = self.modules[self.current_module][MIN_GCP]

            # remove all former constraints and refill again from module
            for _ in range(self.module_edit[CONSTRAINTS].rowCount()):
                self.module_edit[CONSTRAINTS].removeRow(0)
            constr_entry = [None for _ in range(len(mod[CONSTRAINTS]))]
            for i,c in enumerate(mod[CONSTRAINTS]):
                text = lineqlist2str(c)
                self.module_edit[CONSTRAINTS].insertRow(i)
                constr_entry[i] = QComplReceivLineEdit(self,self.reac_wordlist,check=True,is_constr=True)
                constr_entry[i].setText(text+' ')
                constr_entry[i].check_text(True)
                constr_entry[i].setPlaceholderText(self.placeholder_eq)
                self.module_edit[CONSTRAINTS].setCellWidget(i, 0, constr_entry[i])
            # load other information from module
            if mod[INNER_OBJECTIVE] and module_type in [PROTECT_STR,SUPPRESS_STR]:
                self.module_edit[NESTED_OPT].setChecked(True)
            else:
                self.module_edit[NESTED_OPT].setChecked(False)
            if mod[INNER_OBJECTIVE]:
                self.module_edit[INNER_OBJECTIVE].setText(\
                    linexprdict2str(mod[INNER_OBJECTIVE])+' ')     # add space character to avoid
                self.module_edit[INNER_OBJECTIVE].check_text(True) # word completion
            if mod[OUTER_OBJECTIVE]:
                self.module_edit[OUTER_OBJECTIVE].setText(\
                    linexprdict2str(mod[OUTER_OBJECTIVE])+' ')
                self.module_edit[OUTER_OBJECTIVE].check_text(True)
            if mod[PROD_ID]:
                self.module_edit[PROD_ID].setText(\
                    linexprdict2str(mod[PROD_ID])+' ')
                self.module_edit[PROD_ID].check_text(True)
            if mod[MIN_GCP]:
                self.module_edit[MIN_GCP].setText(str(mod[MIN_GCP]))

        if module_type == PROTECT_STR:
            self.module_edit[NESTED_OPT].setHidden(	                False)
            self.module_edit[INNER_OBJECTIVE+"_label"].setHidden(	False)
            self.module_edit[INNER_OBJECTIVE].setHidden(			False)
            self.module_edit[OUTER_OBJECTIVE+"_label"].setHidden(	True)
            self.module_edit[OUTER_OBJECTIVE].setHidden( 			True)
            self.module_edit[PROD_ID+"_label"].setHidden( 			True)
            self.module_edit[PROD_ID].setHidden( 					True)
            self.module_edit[MIN_GCP+"_label"].setHidden( 			True)
            self.module_edit[MIN_GCP].setHidden( 					True)
            self.nested_opt_checked()
        elif module_type == SUPPRESS_STR:
            self.module_edit[NESTED_OPT].setHidden(	                False)
            self.module_edit[INNER_OBJECTIVE+"_label"].setHidden(	False)
            self.module_edit[INNER_OBJECTIVE].setHidden(			False)
            self.module_edit[OUTER_OBJECTIVE+"_label"].setHidden(	True)
            self.module_edit[OUTER_OBJECTIVE].setHidden( 			True)
            self.module_edit[PROD_ID+"_label"].setHidden( 			True)
            self.module_edit[PROD_ID].setHidden( 					True)
            self.module_edit[MIN_GCP+"_label"].setHidden( 			True)
            self.module_edit[MIN_GCP].setHidden( 					True)
            self.nested_opt_checked()
        elif module_type == OPTKNOCK_STR:
            self.module_edit[NESTED_OPT].setChecked(                False)
            self.module_edit[NESTED_OPT].setHidden(	                True)
            self.module_edit[INNER_OBJECTIVE+"_label"].setHidden(	False)
            self.module_edit[INNER_OBJECTIVE].setHidden(			False)
            self.module_edit[OUTER_OBJECTIVE+"_label"].setHidden(	False)
            self.module_edit[OUTER_OBJECTIVE].setHidden( 			False)
            self.module_edit[PROD_ID+"_label"].setHidden( 			True)
            self.module_edit[PROD_ID].setHidden( 					True)
            self.module_edit[MIN_GCP+"_label"].setHidden( 			True)
            self.module_edit[MIN_GCP].setHidden( 					True)
        elif module_type == ROBUSTKNOCK_STR:
            self.module_edit[NESTED_OPT].setChecked(                False)
            self.module_edit[NESTED_OPT].setHidden(	                True)
            self.module_edit[INNER_OBJECTIVE+"_label"].setHidden(	False)
            self.module_edit[INNER_OBJECTIVE].setHidden(			False)
            self.module_edit[OUTER_OBJECTIVE+"_label"].setHidden(	False)
            self.module_edit[OUTER_OBJECTIVE].setHidden( 			False)
            self.module_edit[PROD_ID+"_label"].setHidden( 			True)
            self.module_edit[PROD_ID].setHidden( 					True)
            self.module_edit[MIN_GCP+"_label"].setHidden( 			True)
            self.module_edit[MIN_GCP].setHidden( 					True)
        elif module_type == OPTCOUPLE_STR:
            self.module_edit[NESTED_OPT].setChecked(                False)
            self.module_edit[NESTED_OPT].setHidden(	                True)
            self.module_edit[INNER_OBJECTIVE+"_label"].setHidden(	False)
            self.module_edit[INNER_OBJECTIVE].setHidden(			False)
            self.module_edit[OUTER_OBJECTIVE+"_label"].setHidden(	True)
            self.module_edit[OUTER_OBJECTIVE].setHidden( 			True)
            self.module_edit[PROD_ID+"_label"].setHidden( 			False)
            self.module_edit[PROD_ID].setHidden( 					False)
            self.module_edit[MIN_GCP+"_label"].setHidden( 			False)
            self.module_edit[MIN_GCP].setHidden( 					False)
        self.update_global_objective()

    def verify_module(self,*args):
        self.setCursor(Qt.BusyCursor)
        if not self.modules:
            return True, None
        module_no = args[0]
        module_type = self.module_list.cellWidget(module_no,0).currentText()
        # retrieve module infos from gui
        constraints = [self.module_edit[CONSTRAINTS].cellWidget(i,0).text() \
                            for i in range(self.module_edit[CONSTRAINTS].rowCount())]
        inner_objective = self.module_edit[INNER_OBJECTIVE].text()
        outer_objective = self.module_edit[OUTER_OBJECTIVE].text()
        prod_id = self.module_edit[PROD_ID].text()
        min_gcp = self.module_edit[MIN_GCP].text()
        if module_type in [PROTECT_STR,SUPPRESS_STR] and (not self.module_edit[NESTED_OPT].isChecked() \
                                                    or not self.module_edit[INNER_OBJECTIVE]):
            inner_objective = None
        if min_gcp:
            min_gcp = float(min_gcp)
        else:
            min_gcp = 0.0
        # adapt model
        try:
            with self.appdata.project.cobra_py_model as model:
                if self.use_scenario.isChecked():  # integrate scenario into model bounds
                    self.appdata.project.load_scenario_into_model(model)
                if module_type == PROTECT_STR:
                    module = SDModule(model,module_type=PROTECT, inner_objective=inner_objective,\
                                        inner_opt_sense=MAXIMIZE, constraints=constraints)
                elif module_type == SUPPRESS_STR:
                    module = SDModule(model,module_type=SUPPRESS, inner_objective=inner_objective,\
                                        inner_opt_sense=MAXIMIZE, constraints=constraints)
                elif module_type == OPTKNOCK_STR:
                    module = SDModule(model,module_type=OPTKNOCK, inner_objective=inner_objective,\
                                        inner_opt_sense=MAXIMIZE, outer_objective=outer_objective,\
                                        outer_opt_sense=MAXIMIZE, constraints=constraints)
                elif module_type == ROBUSTKNOCK_STR:
                    module = SDModule(model,module_type=ROBUSTKNOCK, inner_objective=inner_objective,\
                                        inner_opt_sense=MAXIMIZE, outer_objective=outer_objective,\
                                        outer_opt_sense=MAXIMIZE, constraints=constraints)
                elif module_type == OPTCOUPLE_STR:
                    module = SDModule(model,module_type=OPTCOUPLE, inner_objective=inner_objective,\
                                        inner_opt_sense=MAXIMIZE, prod_id=prod_id,\
                                        min_gcp=min_gcp, constraints=constraints)
            self.setCursor(Qt.ArrowCursor)
            return True, module
        except Exception as e:
            QMessageBox.warning(self,"Module invalid",\
                "The current module is either infeasible or "+\
                "syntactic errors persist in the module's specificaiton. \n\n"+\
                "Exception details: \n\n"+str(e))
            self.setCursor(Qt.ArrowCursor)
            return False, None

    @Slot(bool)
    def update_global_objective(self,b=True):
        modules = []
        for i in range(self.module_list.rowCount()):
            modules.append(self.module_list.cellWidget(i,0).currentText())
        if not modules:
            self.global_objective.setStyleSheet(FONT_COLOR('#000000'))
            self.global_objective.setText("Please add strain design module(s) ...")
        elif all([m in [PROTECT_STR, SUPPRESS_STR] for m in modules]):
            self.global_objective.setStyleSheet(FONT_COLOR('#59a861'))
            self.global_objective.setText(self.global_objective.property('prefix')+\
                "Minimization of intervention costs (Minimal Cut Set computation)")
        elif sum([1 for m in modules if m in [OPTKNOCK_STR,ROBUSTKNOCK_STR,OPTCOUPLE_STR]]) > 1:
            confl_modules = [(i+1,m) for i,m in enumerate(modules) if m in [OPTKNOCK_STR,ROBUSTKNOCK_STR,OPTCOUPLE_STR]]
            self.global_objective.setStyleSheet(FONT_COLOR('#de332a'))
            self.global_objective.setText("Conflicting modules: "+\
                ", ".join([str(m[0])+" ("+m[1]+")" for m in confl_modules]))
        elif sum([1 for m in modules if m in [OPTKNOCK_STR,ROBUSTKNOCK_STR,OPTCOUPLE_STR]]) == 1:
            main_module = [(self.modules[i],i,m) for i,m in enumerate(modules) if m in [OPTKNOCK_STR,ROBUSTKNOCK_STR,OPTCOUPLE_STR]][0]
            if main_module[0] is not None and main_module[2] != OPTCOUPLE_STR:
                objective = linexprdict2str(main_module[0][OUTER_OBJECTIVE])
                if objective:
                    self.global_objective.setText(self.global_objective.property('prefix')+\
                        "maximize {"+objective+"} (module "+str(main_module[1]+1)+": "+main_module[2]+")")
                    self.global_objective.setStyleSheet(FONT_COLOR('#59a861'))
                    return
            if main_module[0] is not None and main_module[2] == OPTCOUPLE_STR:
                objective = linexprdict2str(main_module[0][INNER_OBJECTIVE])
                prod_id = linexprdict2str(main_module[0][PROD_ID])
                if objective and prod_id:
                    self.global_objective.setText(self.global_objective.property('prefix')+\
                        "maximize coupling potential for "+prod_id+", s.t.: max{"+objective+\
                        "} (module "+str(main_module[1]+1)+": "+main_module[2]+")")
                    self.global_objective.setStyleSheet(FONT_COLOR('#59a861'))
                    return
            if main_module[1] == self.current_module:
                try:
                    if main_module[2] == OPTCOUPLE_STR:
                        objective = linexprdict2str(linexpr2dict(self.module_edit[INNER_OBJECTIVE].text(), self.reac_wordlist))
                        prod_id = linexprdict2str(linexpr2dict(self.module_edit[PROD_ID].text(), self.reac_wordlist))
                        if objective and prod_id:
                            self.global_objective.setText(self.global_objective.property('prefix')+\
                                "maximize coupling potential for "+prod_id+" s.t.: max{"+objective+\
                                "} (module "+str(main_module[1]+1)+": "+main_module[2]+")")
                            self.global_objective.setStyleSheet(FONT_COLOR('#59a861'))
                            return
                        else:
                            raise Exception()
                    else:
                        objective = linexprdict2str(linexpr2dict(self.module_edit[OUTER_OBJECTIVE].text(), self.reac_wordlist))
                        if objective:
                            self.global_objective.setText(self.global_objective.property('prefix')+"maximize {"+\
                            objective+"} (module "+str(main_module[1]+1)+": "+main_module[2]+")")
                            self.global_objective.setStyleSheet(FONT_COLOR('#59a861'))
                            return
                        else:
                            raise Exception()
                except:
                    self.global_objective.setStyleSheet(FONT_COLOR('#000000'))
                    self.global_objective.setText("Editing module ... (module "+#
                                                    str(main_module[1]+1)+": "+main_module[2]+")")
                    return
            self.global_objective.setStyleSheet(FONT_COLOR('#de332a'))
            self.global_objective.setText(self.global_objective.property('prefix')+\
                "Global/Outer objective invalid or missing (module "+str(main_module[1]+1)+": "+main_module[2]+")")


    def nested_opt_checked(self):
        if self.module_edit[NESTED_OPT].isChecked():
            self.module_edit[INNER_OBJECTIVE+"_label"].setHidden(	False)
            self.module_edit[INNER_OBJECTIVE].setHidden(			False)
        else:
            self.module_edit[INNER_OBJECTIVE+"_label"].setHidden(	True)
            self.module_edit[INNER_OBJECTIVE].setHidden(			True)

    def gen_ko_checked(self):
        if self.gen_kos.isChecked():
            self.gene_itv_list_widget.setHidden(False)
            self.set_all_g_koable()
        else:
            self.gene_itv_list_widget.setHidden(True)
            self.set_all_r_koable()

    def show_ko_ki(self):
        if self.advanced.isChecked():
            self.regulatory_box.setHidden(False)
            self.ko_ki_box.setHidden(False)
        else:
            self.regulatory_box.setHidden(True)
            self.ko_ki_box.setHidden(True)
        self.layout.setSizeConstraint(QLayout.SetFixedSize)
        self.adjustSize()
<<<<<<< HEAD
        self.layout.setSizeConstraint(QLayout.SetMinAndMaxSize)
    
=======

>>>>>>> 3eaf9fdd
    def ko_ki_filter_text_changed(self):
        self.setCursor(Qt.BusyCursor)
        txt = self.ko_ki_filter.text().lower().strip()
        hide_reacs = [True if txt not in r.lower() else False for r in self.reac_ids]
        for i,h in enumerate(hide_reacs):
            self.reaction_itv_list.setRowHidden(i,h)
        hide_genes = [True if txt not in g.lower() and txt not in n.lower() else False \
                        for g,n in zip(self.gene_ids,self.gene_names)]
        for i,h in enumerate(hide_genes):
            self.gene_itv_list.setRowHidden(i,h)
        self.setCursor(Qt.ArrowCursor)

    def knock_changed(self,id,gene_or_reac):
        if gene_or_reac == 'reac':
            genes = [g.id for g in self.appdata.project.cobra_py_model.reactions.get_by_id(id).genes]
            r = self.reaction_itv[id]
            checked = r['button_group'].checkedId()
            if checked in [1,3]:
                if not r['cost'].text():
                    r['cost'].setText('1.0')
                r['cost'].setEnabled(True)
                r['button_group'].button(1).setEnabled(True)
                r['button_group'].button(3).setEnabled(True)
                for g in [self.gene_itv[s] for s in genes]:
                    g['cost'].setText('')
                    g['cost'].setEnabled(False)
                    g['button_group'].button(1).setEnabled(False)
                    g['button_group'].button(2).setChecked(True)
                    g['button_group'].button(3).setEnabled(False)
            else:
                r['cost'].setText('')
                r['cost'].setEnabled(False)
                for g,gid in zip([self.gene_itv[s] for s in genes],genes):
                    # reactivate only if all genes of this reaction have been deactivated
                    reacs = [t.id for t in self.appdata.project.cobra_py_model.genes.get_by_id(gid).reactions]
                    if all([self.reaction_itv[k]['button_group'].button(2).isChecked() for k in reacs]):
                        g['button_group'].button(1).setEnabled(True)
                        g['button_group'].button(3).setEnabled(True)
        elif gene_or_reac == 'gene':
            reacs = [r.id for r in self.appdata.project.cobra_py_model.genes.get_by_id(id).reactions]
            g = self.gene_itv[id]
            checked = g['button_group'].checkedId()
            g['button_group'].button(1).setEnabled(True)
            g['button_group'].button(3).setEnabled(True)
            if checked in [1,3]:
                if not g['cost'].text():
                    g['cost'].setText('1.0')
                g['cost'].setEnabled(True)
                for r in [self.reaction_itv[s] for s in reacs]:
                    r['cost'].setText('')
                    r['cost'].setEnabled(False)
                    r['button_group'].button(1).setEnabled(False)
                    r['button_group'].button(2).setChecked(True)
                    r['button_group'].button(3).setEnabled(False)
            else:
                g['cost'].setText('')
                g['cost'].setEnabled(False)
                for r,rid in zip([self.reaction_itv[s] for s in reacs],reacs):
                    # reactivate only if all genes of this reaction have been deactivated
                    genes = [t.id for t in self.appdata.project.cobra_py_model.reactions.get_by_id(rid).genes]
                    if all([self.gene_itv[k]['button_group'].button(2).isChecked() for k in genes]):
                        r['button_group'].button(1).setEnabled(True)
                        r['button_group'].button(3).setEnabled(True)

    def set_deactivate_ex(self):
        ex_reacs = [r.id for r in self.appdata.project.cobra_py_model.reactions \
                        if not r.products or not r.reactants]
        for r in ex_reacs:
            self.reaction_itv[r]['button_group'].button(2).setChecked(True)
            self.knock_changed(r,'reac')

    def set_all_r_koable(self):
        for r in self.appdata.project.cobra_py_model.reactions.list_attr("id"):
            self.reaction_itv[r]['button_group'].button(1).setChecked(True)
            self.knock_changed(r,'reac')

    def set_none_r_koable(self):
        for r in self.appdata.project.cobra_py_model.reactions.list_attr("id"):
            self.reaction_itv[r]['button_group'].button(2).setChecked(True)
            self.knock_changed(r,'reac')

    def set_all_g_koable(self):
        for r in self.appdata.project.cobra_py_model.genes.list_attr("id"):
            self.gene_itv[r]['button_group'].button(1).setChecked(True)
            self.knock_changed(r,'gene')

    def set_none_g_koable(self):
        for r in self.appdata.project.cobra_py_model.genes.list_attr("id"):
            self.gene_itv[r]['button_group'].button(2).setChecked(True)
            self.knock_changed(r,'gene')

    def parse_dialog_inputs(self):
        self.setCursor(Qt.BusyCursor)
        sd_setup = {} # strain design setup
        sd_setup.update({MODEL_ID : self.appdata.project.cobra_py_model.id})
        # Save modules. Therefore, first remove cobra model from all modules. It is reinserted afterwards
        modules = [m.copy() for m in self.modules] # "deep" copy necessary
        [m.pop(MODEL_ID) for m in modules if MODEL_ID in m]
        sd_setup.update({MODULES : modules})
        # other parameters
        sd_setup.update({'gene_kos' : self.gen_kos.isChecked()})
        sd_setup.update({'use_scenario' : self.use_scenario.isChecked()})
        sd_setup.update({MAX_SOLUTIONS : self.max_solutions.text()})
        sd_setup.update({MAX_COST : self.max_cost.text()})
        sd_setup.update({TIME_LIMIT : self.time_limit.text()})
        sd_setup.update({'advanced' : self.advanced.isChecked()})
        sd_setup.update({SOLVER : \
            self.solver_buttons['group'].checkedButton().property('name')})
        sd_setup.update({SOLUTION_APPROACH : \
            self.solution_buttons["group"].checkedButton().property('name')})
        # only save knockouts and knockins if advanced is selected
        if sd_setup['advanced']:
            koCost = {}
            kiCost = {}
            regCost = {self.regulatory_itv_list.cellWidget(i,0).text(): \
                        float(self.regulatory_itv_list.item(i,1).text()) \
                        for i in range(self.regulatory_itv_list.rowCount())}
            sd_setup.update({REGCOST : regCost})
            for r in self.reac_ids:
                but_id = self.reaction_itv[r]['button_group'].checkedId()
                if but_id == 1:
                    koCost.update({r:float(self.reaction_itv[r]['cost'].text())})
                elif but_id == 3:
                    kiCost.update({r:float(self.reaction_itv[r]['cost'].text())})
            sd_setup.update({KOCOST : koCost})
            sd_setup.update({KICOST : kiCost})
            # if gene-kos is selected, also save these
            if sd_setup['gene_kos']:
                gkoCost = {}
                gkiCost = {}
                for i,g in enumerate(self.gene_ids):
                    but_id = self.gene_itv[g]['button_group'].checkedId()
                    if but_id == 1:
                        gkoCost.update({self.gene_names[i]:float(self.gene_itv[g]['cost'].text())})
                    elif but_id == 3:
                        gkiCost.update({self.gene_names[i]:float(self.gene_itv[g]['cost'].text())})
                sd_setup.update({GKOCOST : gkoCost})
                sd_setup.update({GKICOST : gkiCost})
        self.setCursor(Qt.ArrowCursor)
        return sd_setup

    def save(self):
        # if current module is invalid, abort
        self.setCursor(Qt.BusyCursor)
        valid = self.module_apply()
        if not valid:
            return
        self.setCursor(Qt.ArrowCursor)
        # open file dialog
        dialog = QFileDialog(self)
        filename: str = dialog.getSaveFileName(
            directory=self.appdata.work_directory, filter="*.sdc")[0]
        if not filename or len(filename) == 0:
            return
        elif len(filename)<=4 or filename[-4:] != '.sdc':
            filename += '.sdc'
        # readout strain design setup from dialog
        sd_setup = self.parse_dialog_inputs()
        # dump dictionary into json-file
        with open(filename, 'w') as fp:
            json.dump(sd_setup, fp)

    def load(self, sd_setup = {}):
        if sd_setup == {} or sd_setup == False:
            # open file dialog
            dialog = QFileDialog(self)
            filename: str = dialog.getOpenFileName(
                directory=self.appdata.last_scen_directory, filter="*.sdc")[0]
            if not filename or len(filename) == 0 or not os.path.exists(filename):
                return
            # dump dictionary into json-file
            with open(filename, 'r') as fp:
                sd_setup = json.load(fp)
        elif type(sd_setup) == str:
            sd_setup = json.loads(sd_setup)
        # warn if strain design setup was constructed for another model
        if sd_setup[MODEL_ID] != self.appdata.project.cobra_py_model.id:
            QMessageBox.information(self,"Model IDs not matching",+\
                "The strain design setup was specified for a different model. "+\
                "Errors might occur due to non-matching reaction or gene-identifiers.")
        # write back content to dialog
        for m in self.modules[::-1]:
            self.rem_module()
        self.modules = []
        for m in sd_setup[MODULES]:
            self.add_module()
        self.module_list.selectRow(len(self.modules)-1)
        for i,m in enumerate(sd_setup[MODULES]):
            if m[MODULE_TYPE] == PROTECT:
                self.module_list.cellWidget(i, 0).setCurrentText(PROTECT_STR)
            elif m[MODULE_TYPE] == SUPPRESS:
                self.module_list.cellWidget(i, 0).setCurrentText(SUPPRESS_STR)
            elif m[MODULE_TYPE] == OPTKNOCK:
                self.module_list.cellWidget(i, 0).setCurrentText(OPTKNOCK_STR)
            elif m[MODULE_TYPE] == ROBUSTKNOCK:
                self.module_list.cellWidget(i, 0).setCurrentText(ROBUSTKNOCK_STR)
            elif m[MODULE_TYPE] == OPTCOUPLE:
                self.module_list.cellWidget(i, 0).setCurrentText(OPTCOUPLE_STR)
        [m.update({MODEL_ID:self.appdata.project.cobra_py_model.id}) for m in sd_setup[MODULES]]
        self.modules = sd_setup[MODULES]
        self.current_module = len(self.modules)-1
        self.update_module_edit()
        # update checkboxes
        self.gen_kos.setChecked(sd_setup['gene_kos'])
        self.use_scenario.setChecked(sd_setup['use_scenario'])
        self.max_solutions.setText(sd_setup[MAX_SOLUTIONS])
        self.max_cost.setText(sd_setup[MAX_COST])
        self.time_limit.setText(sd_setup[TIME_LIMIT])
        self.advanced.setChecked(sd_setup['advanced'])
        solver = select_solver(sd_setup[SOLVER],self.appdata.project.cobra_py_model)
        self.solver_buttons[solver].setChecked(True)
        self.solution_buttons[sd_setup[SOLUTION_APPROACH]].setChecked(True)
        self.configure_solver_options()
        # only load knockouts and knockins if advanced is selected
        self.gen_ko_checked()
        self.show_ko_ki()
        # remove all former regulatory constraints and refill again
        for _ in range(self.regulatory_itv_list.rowCount()):
            self.regulatory_itv_list.removeRow(0)
        if sd_setup['advanced']:
            self.set_none_r_koable()
            if REGCOST in sd_setup:
                reg_entry = [None for _ in range(len(sd_setup[REGCOST]))]
                for i, (k, v) in enumerate(sd_setup[REGCOST].items()):
                    self.regulatory_itv_list.insertRow(i)
                    reg_entry[i] = QComplReceivLineEdit(self,self.gene_wordlist,check=True,is_constr=True)
                    reg_entry[i].setText(k+' ')
                    reg_entry[i].check_text(True)
                    reg_entry[i].setPlaceholderText(self.placeholder_eq)
                    self.regulatory_itv_list.setCellWidget(i, 0, reg_entry[i])
                    self.regulatory_itv_list.setItem(i, 1, QTableItem(str(v)))
            if KOCOST in sd_setup:
                for r,v in sd_setup[KOCOST].items():
                    self.reaction_itv[r]['button_group'].button(1).setChecked(True)
                    self.reaction_itv[r]['cost'].setText(str(v))
                    self.knock_changed(r,'reac')
            if KICOST in sd_setup:
                for r,v in sd_setup[KICOST].items():
                    self.reaction_itv[r]['button_group'].button(3).setChecked(True)
                    self.reaction_itv[r]['cost'].setText(str(v))
                    self.knock_changed(r,'reac')
            # if gene-kos is selected, also load these
            if sd_setup['gene_kos']:
                self.set_none_g_koable()
                if GKOCOST in sd_setup:
                    for k,v in sd_setup[GKOCOST].items():
                        if k not in self.gene_ids:
                            g = self.gene_ids[self.gene_names.index(k)]
                        else:
                            g=k
                        self.gene_itv[g]['button_group'].button(1).setChecked(True)
                        self.gene_itv[g]['cost'].setText(str(v))
                        self.knock_changed(g,'gene')
                if GKICOST in sd_setup:
                    for k,v in sd_setup[GKICOST].items():
                        if k not in self.gene_ids:
                                g = self.gene_ids[self.gene_names.index(k)]
                        else:
                            g=k
                        self.gene_itv[g]['button_group'].button(3).setChecked(True)
                        self.gene_itv[g]['cost'].setText(str(v))
                        self.knock_changed(g,'gene')
        self.compute_sd_button.setFocus()

    def compute(self):
        self.setCursor(Qt.BusyCursor)
        valid = self.module_apply()
        if not valid:
            return
        if not self.modules:
            QMessageBox.information(self,"Please add modules",\
                                    "At least one module must be added to the "+\
                                    "strain design problem.")
            return
        if any([True for m in self.modules if m is None]):
            QMessageBox.information(self,"Please complete module setup",\
                                    "Some modules were added to the strain design problem "+\
                                    "but not yet set up. Please use the Edit button(s) in the " +\
                                    "module list to ensure all modules were set up correctly.")
            self.current_module = [i for i,m in enumerate(self.modules) if m is None][0]
            self.module_edit()
            return
        bilvl_modules = [i for i,m in enumerate(self.modules) \
                            if m[MODULE_TYPE] in [OPTKNOCK,ROBUSTKNOCK,OPTCOUPLE]]
        if len(bilvl_modules) > 1:
            QMessageBox.information(self,"Conflicting Modules",+\
                                    "Only one of the module types 'OptKnock', " +\
                                    "'RobustKnock' and 'OptCouple' can be defined per " +\
                                    "strain design setup.")
            self.current_module = bilvl_modules[0]
            self.module_edit()
            return
        sd_setup = self.parse_dialog_inputs()
        self.launch_computation_signal.emit(json.dumps(sd_setup))
        self.setCursor(Qt.ArrowCursor)
        self.deleteLater()
        self.accept()

    def cancel(self):
        self.deleteLater()
        self.reject()

    launch_computation_signal = Signal(str)

class SDComputationViewer(QDialog):
    """A dialog that shows the status of an ongoing strain design computation"""
    def __init__(self, appdata: AppData, sd_setup):
        super().__init__()

        self.sd_setup = sd_setup
        self.solutions = None
        self.appdata = appdata

        self.setWindowTitle("Strain Design Computation")
        self.setMinimumWidth(620)
        self.layout = QVBoxLayout()
        self.textbox = QTextEdit("Strain design computation progress:")
        self.layout.addWidget(self.textbox)

        buttons_layout = QHBoxLayout()
        self.explore = QPushButton("Explore strain designs")
        self.explore.clicked.connect(self.show_sd)
        self.explore.setMaximumWidth(200)
        self.explore.setEnabled(False)
        edit = QPushButton("Cancel && Edit strain design setup")
        edit.clicked.connect(self.open_strain_design_dialog)
        edit.setMaximumWidth(200)
        cancel = QPushButton("Cancel")
        cancel.setMaximumWidth(120)
        cancel.clicked.connect(self.cancel)
        buttons_layout.addWidget(self.explore)
        buttons_layout.addWidget(edit)
        buttons_layout.addWidget(cancel)
        self.layout.addItem(buttons_layout)

        self.setLayout(self.layout)
        self.show()

    @Slot(bytes)
    def conclude_computation(self,results):
        self.solutions = pickle.loads(results)
        self.setCursor(Qt.ArrowCursor)
        if self.solutions.get_num_sols() > 0:
            self.explore.setEnabled(True)

    @Slot(str)
    def receive_progress_text(self,txt):
        txt = txt.strip("\n\t\r ")
        if txt != "":
            self.textbox.append(txt)
            self.textbox.verticalScrollBar().setValue(self.textbox.verticalScrollBar().maximum())

    @Slot()
    def open_strain_design_dialog(self):
        self.cancel_computation.emit()
        self.appdata.window.strain_design_with_setup(self.sd_setup)
        self.deleteLater()
        self.accept()

    def show_sd(self):
        self.show_sd_signal.emit(pickle.dumps((self.solutions,self.sd_setup)))
        self.deleteLater()
        self.accept()

    def cancel(self):
        self.cancel_computation.emit()
        self.deleteLater()
        self.reject()

    show_sd_signal = Signal(bytes)
    cancel_computation = Signal()

class SDComputationThread(QThread):
    def __init__(self, appdata, sd_setup):
        super().__init__()
        self.model = appdata.project.cobra_py_model
        self.abort = False
        self.sd_setup = json.loads(sd_setup)
        self.curr_threadID = self.currentThread()
        if self.sd_setup.pop('use_scenario'):
            for r in appdata.project.scen_values.keys():
                self.model.reactions.get_by_id(r).bounds = appdata.project.scen_values[r]
        self.sd_setup.pop(MODEL_ID)
        adv = self.sd_setup.pop('advanced')
        self.gkos = self.sd_setup.pop('gene_kos')
        if not adv and self.gkos: # ensure that gene-kos are computed, even when the
            self.sd_setup[GKOCOST] = None # advanced-button wasn't clicked
        # for debugging purposes write computation setup to file
        # with open('sd_computation.json', 'w') as fp:
        #     json.dump(self.sd_setup,fp)

    def run(self):
        try:
            with redirect_stdout(self), redirect_stderr(self):
                self.curr_threadID = self.currentThread()
                logger = logging.getLogger()
                handler = logging.StreamHandler(stream=self)
                handler.setFormatter(logging.Formatter('%(message)s'))
                logger.addHandler(handler)
                logger.setLevel('INFO')
                sd_solutions = compute_strain_designs(self.model, **self.sd_setup)
                self.finished_computation.emit(pickle.dumps(sd_solutions))
        except Exception as e:
            tb_str = ''.join(traceback.format_exception(None, e, e.__traceback__))
            self.write(tb_str)
            sd_solutions = SDSolution(self.model,[],ERROR,self.sd_setup)
            self.finished_computation.emit(pickle.dumps(([],[],ERROR)))

    def write(self, input):
        # avoid that other threads use this as an output
        if self.curr_threadID == self.currentThread():
            if isinstance(input,str):
                self.output_connector.emit(input)
<<<<<<< HEAD
            else:
                self.output_connector.emit(str(input))
            
=======

>>>>>>> 3eaf9fdd
    def flush(self):
        pass

    # the output from the strain design computation needs to be passed as a signal because
    # all Qt widgets must run on the main thread and their methods cannot be safely called
    # from other threads
    output_connector = Signal(str)
    finished_computation = Signal(bytes)

class SDViewer(QDialog):
    """A dialog that shows the results of the strain design computation"""
    def __init__(self, appdata: AppData, solutions):
        super().__init__()
        (self.solutions,self.sd_setup) = pickle.loads(solutions)
        self.setWindowTitle("Strain Design Solutions")
        self.setMinimumWidth(620)
        self.appdata = appdata
        appdata.project.sd_solutions = self.solutions

        self.layout = QVBoxLayout()

        if self.solutions.is_gene_sd:
            self.sd_table = QTableCopyable(0, 3)
        else:
            self.sd_table = QTableCopyable(0, 2)
        self.sd_table.verticalHeader().setDefaultSectionSize(20)
        self.sd_table.verticalHeader().setVisible(False)
        self.layout.addWidget(self.sd_table)

        buttons_layout = QHBoxLayout()
        self.savesds = QPushButton("Save solutions")
        self.savesds.clicked.connect(self.savesdsds)
        self.savesds.setMaximumWidth(120)
        self.savetsv = QPushButton("Save as tsv (tab separated values)")
        self.savetsv.clicked.connect(self.savesdtsv)
        self.savetsv.setMaximumWidth(230)
        self.edit = QPushButton("Discard solutions and edit setup")
        self.edit.clicked.connect(self.open_strain_design_dialog)
        self.edit.setMaximumWidth(200)
        self.close = QPushButton("Close")
        self.close.clicked.connect(self.closediag)
        self.close.setMaximumWidth(75)
        buttons_layout.addWidget(self.savesds)
        buttons_layout.addWidget(self.savetsv)
        buttons_layout.addWidget(self.edit)
        buttons_layout.addWidget(self.close)
        self.layout.addItem(buttons_layout)

        if self.solutions.is_gene_sd:
            (rsd,self.assoc,gsd) = self.solutions.get_gene_reac_sd_assoc_mark_no_ki()
        else:
            rsd = self.solutions.get_reaction_sd_mark_no_ki()
            self.assoc = [i for i in range(len(rsd))]
        itv_bounds = self.solutions.get_reaction_sd_bnds()
        appdata.project.modes = [itv_bounds[self.assoc.index(i)] for i in set(self.assoc)]
        central_widget = appdata.window.centralWidget()
        central_widget.mode_navigator.current = 0
        central_widget.mode_navigator.set_to_strain_design()
        central_widget.update_mode()

        # prepare strain designs
        if self.solutions.is_gene_sd:
            self.sd_table.setMinimumWidth(320)
            self.sd_table.setMinimumHeight(150)
            self.sd_table.setHorizontalHeaderLabels(["Equiv. class","Intervention set",\
                                                     "Reaction-phenotype interventions"])
            self.sd_table.horizontalHeader().setSectionResizeMode(0, QHeaderView.Fixed)
            self.sd_table.horizontalHeader().setSectionResizeMode(1, QHeaderView.Interactive)
            self.sd_table.horizontalHeader().resizeSection(0, 90)
            self.sd_table.horizontalHeader().setSectionResizeMode(2, QHeaderView.Stretch)
            self.rsd = ["" for _ in range(len(rsd))]
            for i,s in enumerate(rsd):
                for k,v in s.items():
                    if v > 0:
                        self.rsd[i] += "+"+k
                    elif v < 0:
                        self.rsd[i] += "-"+k
                    elif v == 0:
                        self.rsd[i] += u'\u2205'+k
                    self.rsd[i] += ", "
                self.rsd[i] = self.rsd[i][0:-2]
            self.gsd = ["" for _ in range(len(gsd))]
            for i,s in enumerate(gsd):
                for k,v in s.items():
                    if v > 0:
                        self.gsd[i] += "+"+k
                    elif v < 0:
                        self.gsd[i] += "-"+k
                    elif v == 0:
                        self.gsd[i] += u'\u2205'+k
                    self.gsd[i] += ", "
                self.gsd[i] = self.gsd[i][0:-2]
            for i,a,g in zip(range(len(self.gsd)), self.assoc, self.gsd):
                self.sd_table.insertRow(i)
                item = QTableItem(str(a+1))
                item.setEditable(False)
                item.setTextAlignment(Qt.AlignCenter)
                self.sd_table.setItem(i, 0, item)
                # set non-editable
                item = QTableItem(g)
                item.setEditable(False)
                self.sd_table.setItem(i, 1, item)
                item = QTableItem(self.rsd[a])
                item.setEditable(False)
                self.sd_table.setItem(i, 2, item)
        else:
            self.rsd = ["" for _ in range(len(rsd))]
            for i,s in enumerate(rsd):
                for k,v in s.items():
                    if v > 0:
                        self.rsd[i] += "+"+k
                    elif v < 0:
                        self.rsd[i] += "-"+k
                    elif v == 0:
                        self.rsd[i] += u'\u2205'+k
                    self.rsd[i] += ", "
                self.rsd[i] = self.rsd[i][0:-2]
            self.sd_table.setMinimumWidth(320)
            self.sd_table.setMinimumHeight(150)
            self.sd_table.horizontalHeader().setSectionResizeMode(0, QHeaderView.Fixed)
            self.sd_table.horizontalHeader().setSectionResizeMode(1, QHeaderView.Stretch)
            self.sd_table.horizontalHeader().resizeSection(0, 90)
            self.sd_table.setHorizontalHeaderLabels(["Equiv. class","Intervention set"])
            for i,s in enumerate(self.rsd):
                self.sd_table.insertRow(i)
                item = QTableItem(str(i+1))
                item.setEditable(False)
                item.setTextAlignment(Qt.AlignCenter)
                self.sd_table.setItem(i, 0, item)
                item = QTableItem(s)
                item.setEditable(False)
                self.sd_table.setItem(i, 1, item)
        self.sd_table.doubleClicked.connect(self.clicked_row)
        self.setLayout(self.layout)
        self.show()
        if self.solutions.has_complex_regul_itv:
            QMessageBox.information(self,"Non-trivial regulatory interventions",\
                                         "The strain design contains 'complex' " +\
                                         "regulatory interventions that cannot be shown " +\
                                         "in the network map. Please refer to table.")
    def clicked_row(self,cell):
        row = cell.row()
        selection = int(self.sd_table.item(row,0).text())-1
        self.appdata.window.centralWidget().mode_navigator.current = selection
        self.appdata.window.centralWidget().update_mode()

    def closediag(self):
        self.deleteLater()
        self.reject()

    def savesdtsv(self):
        # open file dialog
        dialog = QFileDialog(self)
        filename: str = dialog.getSaveFileName(
            directory=self.appdata.work_directory, filter="*.tsv")[0]
        if not filename or len(filename) == 0:
            return
        elif len(filename)<=4 or filename[-4:] != '.tsv':
            filename += '.tsv'
        # save strain design list to Excel file
        if self.solutions.is_gene_sd:
            sd_string = "\n".join(["\t".join([str(a),g,self.rsd[a]]) for a,g in zip(self.assoc, self.gsd)])
        else:
            sd_string = "\n".join(self.rsd)
        with open(filename,'w') as fs:
            fs.write(sd_string)

    def savesdsds(self):
        # open file dialog
        dialog = QFileDialog(self)
        filename: str = dialog.getSaveFileName(
            directory=self.appdata.work_directory, filter="*.sds")[0]
        if not filename or len(filename) == 0:
            return
        elif len(filename)<=4 or filename[-4:] != '.sds':
            filename += '.sds'
        self.solutions.save(filename)

    @Slot()
    def open_strain_design_dialog(self):
        self.appdata.window.strain_design_with_setup(json.dumps(self.sd_setup))
        self.deleteLater()
        self.accept()<|MERGE_RESOLUTION|>--- conflicted
+++ resolved
@@ -105,11 +105,7 @@
         self.layout.setSizeConstraint(QLayout.SetFixedSize)
         self.layout.setSizeConstraint(QLayout.SetMinAndMaxSize)
         self.modules_box = QGroupBox("Strain design module(s)")
-<<<<<<< HEAD
                 
-=======
-
->>>>>>> 3eaf9fdd
         # layout for modules list and buttons
         modules_layout = QHBoxLayout()
         self.module_list = QTableWidget(0, 2)
@@ -1078,12 +1074,8 @@
             self.ko_ki_box.setHidden(True)
         self.layout.setSizeConstraint(QLayout.SetFixedSize)
         self.adjustSize()
-<<<<<<< HEAD
         self.layout.setSizeConstraint(QLayout.SetMinAndMaxSize)
     
-=======
-
->>>>>>> 3eaf9fdd
     def ko_ki_filter_text_changed(self):
         self.setCursor(Qt.BusyCursor)
         txt = self.ko_ki_filter.text().lower().strip()
@@ -1497,13 +1489,9 @@
         if self.curr_threadID == self.currentThread():
             if isinstance(input,str):
                 self.output_connector.emit(input)
-<<<<<<< HEAD
             else:
                 self.output_connector.emit(str(input))
             
-=======
-
->>>>>>> 3eaf9fdd
     def flush(self):
         pass
 
