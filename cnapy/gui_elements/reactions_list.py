"""The reactions list"""
from math import isclose
import io
import traceback

import cobra
from qtpy.QtCore import QMimeData, Qt, Signal, Slot
<<<<<<< HEAD
from qtpy.QtGui import QDrag, QIcon, QColor
=======
from qtpy.QtGui import QColor, QDrag, QIcon
>>>>>>> 75f42a15
from qtpy.QtWidgets import (QHBoxLayout, QHeaderView, QLabel, QLineEdit,
                            QMessageBox, QPushButton, QSizePolicy, QSplitter,
                            QTableWidget, QTableWidgetItem, QTreeWidget,
                            QTreeWidgetItem, QVBoxLayout, QWidget)

from cnapy.appdata import AppData
from cnapy.utils import SignalThrottler, turn_red, turn_white
from cnapy.utils_for_cnapy_api import check_identifiers_org_entry


class DragableTreeWidget(QTreeWidget):
    '''A list of dragable reaction items'''

    def mouseMoveEvent(self, _event):
        item = self.currentItem()
        if item is not None:
            mime_data = QMimeData()
            mime_data.setText(item.reaction.id)
            drag = QDrag(self)
            drag.setMimeData(mime_data)
            drag.exec_(Qt.CopyAction | Qt.MoveAction, Qt.CopyAction)


class ReactionListItem(QTreeWidgetItem):
    """ For custom sorting of columns """

    def __init__(self, reaction: cobra.Reaction, parent=None):
        QTreeWidgetItem.__init__(self, parent)
        self.reaction = reaction
        self.flux_sort_val = -float('inf')
        self.lb_val = -float('inf')
        self.ub_val = float('inf')

    def setFluxData(self, column, role, text, value):
        self.setData(column, role, text)
        if isinstance(value, (int, float)):
            self.flux_sort_val = abs(value)
        else:  # assumes value is a pair of numbers
            self.flux_sort_val = value[1] - value[0]

    def __lt__(self, other):
        """ overrides QTreeWidgetItem::operator< """
        column = self.treeWidget().sortColumn()
        if column == 2:  # 2 is the flux column
            return self.flux_sort_val < other.flux_sort_val
        elif column == 3:
            return self.lb_val < other.lb_val
        elif column == 4:
            return self.ub_val < other.ub_val
        else:  # use Qt default comparison for the other columns
#            return super().__lt__(other) # infinite recursion with PySide2, __lt__ is a virtual function of QTreeWidgetItem
            return self.text(column) < other.text(column)

class ReactionList(QWidget):
    """A list of reaction"""

    def __init__(self, appdata: AppData):
        QWidget.__init__(self)
        self.appdata = appdata
        self.last_selected = None
        self.reaction_counter = 1

        self.add_button = QPushButton("Add new reaction")
        self.add_button.setIcon(QIcon.fromTheme("list-add"))
        policy = QSizePolicy()
        policy.ShrinkFlag = True
        self.add_button.setSizePolicy(policy)

        self.reaction_list = DragableTreeWidget()
        self.reaction_list.setDragEnabled(True)
        self.reaction_list.setHeaderLabels(["Id", "Name", "Flux", "LB", "UB"])
        self.reaction_list.setSortingEnabled(True)

        for r in self.appdata.project.cobra_py_model.reactions:
            self.add_reaction(r)

        self.reaction_mask = ReactionMask(self)
        self.reaction_mask.hide()

        self.layout = QVBoxLayout()
        self.layout.setContentsMargins(0, 0, 0, 0)
        l = QHBoxLayout()
        l.setAlignment(Qt.AlignRight)
        l.addWidget(self.add_button)
        self.splitter = QSplitter()
        self.splitter.setOrientation(Qt.Vertical)
        self.splitter.addWidget(self.reaction_list)
        self.splitter.addWidget(self.reaction_mask)
        self.layout.addItem(l)
        self.layout.addWidget(self.splitter)
        self.setLayout(self.layout)

        self.reaction_list.currentItemChanged.connect(self.reaction_selected)
        self.reaction_mask.reactionChanged.connect(
            self.handle_changed_reaction)
        self.reaction_mask.reactionDeleted.connect(
            self.handle_deleted_reaction)
        self.reaction_mask.jumpToMap.connect(self.emit_jump_to_map)
        self.reaction_mask.jumpToMetabolite.connect(
            self.emit_jump_to_metabolite)

        self.add_button.clicked.connect(self.add_new_reaction)

    def format_flux_value(self, flux_value):
        return str(round(float(flux_value), self.appdata.rounding)).rstrip("0").rstrip(".")

    def clear(self):
        self.reaction_list.clear()
        self.reaction_mask.hide()

    def add_reaction(self, reaction: cobra.Reaction) -> ReactionListItem:
        ''' create a new item in the reaction list'''
        self.reaction_list.clearSelection()
        item = ReactionListItem(reaction, self.reaction_list)
        item.setText(0, reaction.id)
        item.setText(1, reaction.name)
        if self.appdata.project.comp_values_type == 0:
            self.set_flux_value(item)
        self.set_bounds_values(item)

        text = "Id: " + reaction.id + "\nName: " + reaction.name \
            + "\nEquation: " + reaction.build_reaction_string()\
            + "\nLowerbound: " + str(reaction.lower_bound) \
            + "\nUpper bound: " + str(reaction.upper_bound) \
            + "\nObjective coefficient: " + str(reaction.objective_coefficient)

        item.setToolTip(1, text)

        return item

    def set_flux_value(self, item):
        key = item.reaction.id
        if key in self.appdata.project.scen_values.keys():
            (vl, vu) = self.appdata.project.scen_values[key]
            if isclose(vl, vu, abs_tol=self.appdata.abs_tol):
                item.setFluxData(
                    2, 0, str(round(float(vl), self.appdata.rounding)).rstrip("0").rstrip("."), vl)
            else:
                item.setFluxData(
                    2, 0, str(round(float(vl), self.appdata.rounding)).rstrip("0").rstrip(".")+", " +
                    str(round(float(vu), self.appdata.rounding)).rstrip("0").rstrip("."), (vl, vu))
            item.setBackground(2, self.appdata.scen_color)
            item.setForeground(2, Qt.black)
        elif key in self.appdata.project.comp_values.keys():
            (vl, vu) = self.appdata.project.comp_values[key]

            # We differentiate special cases like (vl==vu)
            if isclose(vl, vu, abs_tol=self.appdata.abs_tol):
                if self.appdata.modes_coloring:
                    if vl == 0:
                        item.setBackground(2, Qt.red)
                    else:
                        item.setBackground(2, Qt.green)
                else:
                    item.setBackground(2, self.appdata.comp_color)

                item.setFluxData(
                    2, 0, str(round(float(vl), self.appdata.rounding)).rstrip("0").rstrip("."), vl)
            else:
                if isclose(vl, 0.0, abs_tol=self.appdata.abs_tol):
                    item.setBackground(2, self.appdata.special_color_1)
                elif isclose(vu, 0.0, abs_tol=self.appdata.abs_tol):
                    item.setBackground(2, self.appdata.special_color_1)
                elif vl <= 0 and vu >= 0:
                    item.setBackground(2, self.appdata.special_color_1)
                else:
                    item.setBackground(2, self.appdata.special_color_2)
                item.setFluxData(2, 0, str(round(float(vl), self.appdata.rounding)).rstrip(
                    "0").rstrip(".") + ", " + str(round(float(vu), self.appdata.rounding)).rstrip("0").rstrip("."),   (vl, vu))

            item.setForeground(2, Qt.black)

    def set_bounds_values(self, item):
        key = item.reaction.id
        if key in self.appdata.project.scen_values.keys():
            (vl, vu) = self.appdata.project.scen_values[key]
            background_color = self.appdata.scen_color
        elif key in self.appdata.project.fva_values.keys():
            (vl, vu) = self.appdata.project.fva_values[key]
            if isclose(vl, vu, abs_tol=self.appdata.abs_tol):
                if self.appdata.modes_coloring:
                    if vl == 0:
                        background_color = Qt.red
                    else:
                        background_color = Qt.green
                else:
                        background_color = self.appdata.comp_color
            else:
                if isclose(vl, 0.0, abs_tol=self.appdata.abs_tol):
                    background_color = self.appdata.special_color_1
                elif isclose(vu, 0.0, abs_tol=self.appdata.abs_tol):
                    background_color = self.appdata.special_color_1
                elif vl <= 0 and vu >= 0:
                    background_color = self.appdata.special_color_1
                else:
                    background_color = self.appdata.special_color_2
        else:
            vl = item.reaction.lower_bound
            vu = item.reaction.upper_bound
            background_color = Qt.white
        item.setBackground(3, background_color)
        item.lb_val = vl
        item.setText(3, self.format_flux_value(vl))
        item.setBackground(4, background_color)
        item.ub_val = vu
        item.setText(4, self.format_flux_value(vu))

    def add_new_reaction(self):
        self.reaction_mask.show()
        while True:
            name = "rxn_"+str(self.reaction_counter)
            self.reaction_counter += 1
            if name not in self.appdata.project.cobra_py_model.reactions:
                break
        reaction = cobra.Reaction(name)
        self.appdata.project.cobra_py_model.add_reactions([reaction])
        item = self.add_reaction(reaction)
        self.reaction_selected(item, 1)
        self.appdata.window.unsaved_changes()

    def update_annotations(self, annotation):

        self.reaction_mask.annotation.itemChanged.disconnect(
            self.reaction_mask.throttler.throttle)
        c = self.reaction_mask.annotation.rowCount()
        for i in range(0, c):
            self.reaction_mask.annotation.removeRow(0)
        i = 0
        for key in annotation:
            self.reaction_mask.annotation.insertRow(i)
            keyl = QTableWidgetItem(key)
            iteml = QTableWidgetItem(str(annotation[key]))
            self.reaction_mask.annotation.setItem(i, 0, keyl)
            self.reaction_mask.annotation.setItem(i, 1, iteml)
            i += 1

        self.reaction_mask.annotation.itemChanged.connect(
            self.reaction_mask.throttler.throttle)

    def reaction_selected(self, item: QTreeWidgetItem, _column):
        if item is None:
            self.reaction_mask.hide()
        else:
            item.setSelected(True)
            self.reaction_mask.show()
            reaction: cobra.Reaction = item.reaction

            self.last_selected = reaction.id
            self.reaction_mask.reaction = reaction

            self.reaction_mask.id.setText(reaction.id)
            self.reaction_mask.name.setText(reaction.name)
            self.reaction_mask.equation.setText(
                reaction.build_reaction_string())
            self.reaction_mask.lower_bound.setText(str(reaction.lower_bound))
            self.reaction_mask.upper_bound.setText(str(reaction.upper_bound))
            self.reaction_mask.coefficent.setText(
                str(reaction.objective_coefficient))
            self.reaction_mask.gene_reaction_rule.setText(
                str(reaction.gene_reaction_rule))
            self.update_annotations(reaction.annotation)

            self.reaction_mask.changed = False

            turn_white(self.reaction_mask.id)
            turn_white(self.reaction_mask.name)
            turn_white(self.reaction_mask.name)
            turn_white(self.reaction_mask.equation)
            turn_white(self.reaction_mask.lower_bound)
            turn_white(self.reaction_mask.upper_bound)
            turn_white(self.reaction_mask.coefficent)
            turn_white(self.reaction_mask.gene_reaction_rule)
            self.reaction_mask.is_valid = True
        (_, r) = self.splitter.getRange(1)
        self.splitter.moveSplitter(r/2, 1)
        self.reaction_list.scrollToItem(item)
        self.reaction_mask.update_state()

    def handle_changed_reaction(self, reaction: cobra.Reaction):
        # Update reaction item in list
        root = self.reaction_list.invisibleRootItem()
        child_count = root.childCount()
        for i in range(child_count):
            item = root.child(i)
            if item.reaction == reaction:
                old_id = item.text(0)
                item.setText(0, reaction.id)
                item.setText(1, reaction.name)
                break

        self.last_selected = self.reaction_mask.id.text()
        self.reactionChanged.emit(old_id, reaction)

    def handle_deleted_reaction(self, reaction: cobra.Reaction):
        '''Remove reaction item from reaction list'''
        root = self.reaction_list.invisibleRootItem()
        child_count = root.childCount()
        for i in range(child_count):
            item = root.child(i)
            if item.reaction == reaction:
                # remove item
                self.reaction_list.takeTopLevelItem(
                    self.reaction_list.indexOfTopLevelItem(item))
                break

        self.last_selected = self.reaction_mask.id.text()
        self.reactionDeleted.emit(reaction)

    def update_selected(self, string):
        root = self.reaction_list.invisibleRootItem()
        child_count = root.childCount()
        for i in range(child_count):
            item = root.child(i)
            item.setHidden(True)

        for item in self.reaction_list.findItems(string, Qt.MatchContains, 0):
            item.setHidden(False)
        for item in self.reaction_list.findItems(string, Qt.MatchContains, 1):
            item.setHidden(False)

    def update(self):
        self.reaction_list.clear()
        for r in self.appdata.project.cobra_py_model.reactions:
            self.add_reaction(r)

        if self.last_selected is None:
            pass
        else:
            items = self.reaction_list.findItems(
                self.last_selected, Qt.MatchExactly)

            for i in items:
                self.reaction_list.setCurrentItem(i)
                break

        self.reaction_list.resizeColumnToContents(2)
        self.reaction_list.resizeColumnToContents(3)
        self.reaction_list.resizeColumnToContents(4)
        self.reaction_mask.update_state()

    def set_current_item(self, key):
        self.last_selected = key
        self.update()

    def emit_jump_to_map(self, idx: str, reaction: str):
        self.jumpToMap.emit(idx, reaction)

    def emit_jump_to_metabolite(self, metabolite):
        self.jumpToMetabolite.emit(metabolite)

    itemActivated = Signal(str)
    reactionChanged = Signal(str, cobra.Reaction)
    reactionDeleted = Signal(cobra.Reaction)
    jumpToMap = Signal(str, str)
    jumpToMetabolite = Signal(str)


class JumpButton(QPushButton):
    """button to jump to reactions on map"""

    def __init__(self, parent, r_id: str):
        QPushButton.__init__(self, r_id)
        self.parent = parent
        self.id: str = r_id
        self.clicked.connect(self.emit_jump_to_map)

    def emit_jump_to_map(self):
        self.jumpToMap.emit(self.id)

    jumpToMap = Signal(str)


class JumpList(QWidget):
    """List of buttons to jump to reactions on map"""

    def __init__(self, parent):
        QWidget.__init__(self)
        self.parent = parent
        self.layout = QHBoxLayout()
        self.layout.setAlignment(Qt.AlignLeft)

    def clear(self):
        for i in reversed(range(self.layout.count())):
            self.layout.itemAt(i).widget().setParent(None)

    def add(self, name: str):
        if self.layout.count() == 0:
            label = QLabel("Jump to reaction on map:")
            self.layout.addWidget(label)

        jb = JumpButton(self, name)
        policy = QSizePolicy()
        policy.ShrinkFlag = True
        jb.setSizePolicy(policy)
        self.layout.addWidget(jb)
        self.setLayout(self.layout)

        jb.jumpToMap.connect(self.parent.emit_jump_to_map)

    @ Slot(str)
    def emit_jump_to_map(self: JumpButton, name: str):
        self.parent.emit_jump_to_map(name)

    jumpToMap = Signal(str)


class ReactionMask(QWidget):
    """The input mask for a reaction"""

    def __init__(self, parent: ReactionList):
        QWidget.__init__(self)

        self.parent = parent
        self.reaction = None
        self.is_valid = True
        self.changed = False
        self.setAcceptDrops(False)

        layout = QVBoxLayout()
        l = QHBoxLayout()
        self.delete_button = QPushButton("Delete reaction")
        self.delete_button.setIcon(QIcon.fromTheme("edit-delete"))
        policy = QSizePolicy()
        policy.ShrinkFlag = True
        self.delete_button.setSizePolicy(policy)
        l.addWidget(self.delete_button)
        layout.addItem(l)

        l = QHBoxLayout()
        label = QLabel("Id:")
        self.id = QLineEdit()
        l.addWidget(label)
        l.addWidget(self.id)
        layout.addItem(l)

        l = QHBoxLayout()
        label = QLabel("Name:")
        self.name = QLineEdit()
        l.addWidget(label)
        l.addWidget(self.name)
        layout.addItem(l)

        l = QHBoxLayout()
        label = QLabel("Equation:")
        self.equation = QLineEdit()
        l.addWidget(label)
        l.addWidget(self.equation)
        layout.addItem(l)

        l = QHBoxLayout()
        label = QLabel("Rate min:")
        self.lower_bound = QLineEdit()
        l.addWidget(label)
        l.addWidget(self.lower_bound)
        layout.addItem(l)

        l = QHBoxLayout()
        label = QLabel("Rate max:")
        self.upper_bound = QLineEdit()
        l.addWidget(label)
        l.addWidget(self.upper_bound)
        layout.addItem(l)

        l = QHBoxLayout()
        label = QLabel("Coefficient in obj. function:")
        self.coefficent = QLineEdit()
        l.addWidget(label)
        l.addWidget(self.coefficent)
        layout.addItem(l)

        l = QHBoxLayout()
        label = QLabel("Gene reaction rule:")
        self.gene_reaction_rule = QLineEdit()
        l.addWidget(label)
        l.addWidget(self.gene_reaction_rule)
        layout.addItem(l)

        l = QVBoxLayout()

        l3 = QHBoxLayout()
        label = QLabel("Annotations:")
        l3.addWidget(label)

        check_button = QPushButton("identifiers.org check")
        check_button.setIcon(QIcon.fromTheme("list-add"))
        policy = QSizePolicy()
        policy.ShrinkFlag = True
        check_button.setSizePolicy(policy)
        check_button.clicked.connect(self.check_in_identifiers_org)
        l3.addWidget(check_button)

        l.addItem(l3)

        l2 = QHBoxLayout()
        self.annotation = QTableWidget(0, 2)
        self.annotation.setHorizontalHeaderLabels(
            ["key", "value"])
        self.annotation.horizontalHeader().setSectionResizeMode(QHeaderView.Stretch)
        l2.addWidget(self.annotation)

        self.add_anno = QPushButton("+")
        self.add_anno.clicked.connect(self.add_anno_row)
        l2.addWidget(self.add_anno)
        l.addItem(l2)
        layout.addItem(l)

        l = QVBoxLayout()
        label = QLabel("Metabolites involved in this reaction:")
        l.addWidget(label)
        l2 = QHBoxLayout()
        self.metabolites = QTreeWidget()
        self.metabolites.setHeaderLabels(["Id"])
        self.metabolites.setSortingEnabled(True)
        l2.addWidget(self.metabolites)
        l.addItem(l2)
        self.metabolites.itemDoubleClicked.connect(
            self.emit_jump_to_metabolite)
        layout.addItem(l)

        self.jump_list = JumpList(self)
        layout.addWidget(self.jump_list)

        self.setLayout(layout)

        self.delete_button.clicked.connect(self.delete_reaction)

        self.throttler = SignalThrottler(500)
        self.throttler.triggered.connect(self.reaction_data_changed)

        self.id.textEdited.connect(self.throttler.throttle)
        self.name.textEdited.connect(self.throttler.throttle)
        self.equation.editingFinished.connect(self.reaction_data_changed)
        self.lower_bound.textEdited.connect(self.throttler.throttle)
        self.upper_bound.textEdited.connect(self.throttler.throttle)
        self.coefficent.textEdited.connect(self.throttler.throttle)
        self.gene_reaction_rule.textEdited.connect(self.throttler.throttle)
        self.annotation.itemChanged.connect(self.throttler.throttle)


    def add_anno_row(self):
        i = self.annotation.rowCount()
        self.annotation.insertRow(i)
        self.changed = True

    def apply(self):
        try:
            self.reaction.lower_bound = float(self.lower_bound.text())
            self.reaction.upper_bound = float(self.upper_bound.text())
        except ValueError as exception:
            turn_red(self.lower_bound)
            turn_red(self.upper_bound)
            QMessageBox.warning(self, 'ValueError', str(exception))
        else:
            if self.reaction.id != self.id.text():
                self.reaction.id = self.id.text()
            self.reaction.name = self.name.text()
            self.reaction.build_reaction_from_string(self.equation.text())
            self.reaction.lower_bound = float(self.lower_bound.text())
            self.reaction.upper_bound = float(self.upper_bound.text())
            self.reaction.objective_coefficient = float(self.coefficent.text())
            self.reaction.gene_reaction_rule = self.gene_reaction_rule.text()
            self.reaction.lower_bound = float(self.lower_bound.text())
            self.reaction.upper_bound = float(self.upper_bound.text())
            self.reaction.annotation = {}
            rows = self.annotation.rowCount()
            for i in range(0, rows):
                if self.annotation.item(i, 0) is not None:
                    key = self.annotation.item(i, 0).text()
                else:
                    key = ""
                if self.annotation.item(i, 1) is not None:
                    value = self.annotation.item(i, 1).text()
                else:
                    value = ""

                self.reaction.annotation[key] = value

            self.changed = False
            self.reactionChanged.emit(self.reaction)

    def check_in_identifiers_org(self):
        self.setCursor(Qt.BusyCursor)
        rows = self.annotation.rowCount()
        invalid_red = QColor(255, 0, 0)
        for i in range(0, rows):
            if self.annotation.item(i, 0) is not None:
                key = self.annotation.item(i, 0).text()
            else:
                key = ""
            if self.annotation.item(i, 1) is not None:
                values = self.annotation.item(i, 1).text()
            else:
                values = ""
            if (key == "") or (values == ""):
                continue

            if values.startswith("["):
                values = values.replace("', ", "'\b,").replace('", ', '"\b,').replace("[", "")\
                               .replace("]", "").replace("'", "").replace('"', "")
                values = values.split("\b,")
            else:
                values = [values]

            for value in values:
                identifiers_org_result = check_identifiers_org_entry(key, value)

                if identifiers_org_result.connection_error:
                    msgBox = QMessageBox()
                    msgBox.setWindowTitle("Connection error!")
                    msgBox.setTextFormat(Qt.RichText)
                    msgBox.setText("<p>identifiers.org could not be accessed. Either the internet connection isn't working or the server is currently down.</p>")
                    msgBox.setIcon(QMessageBox.Warning)
                    msgBox.exec()
                    break

                if (not identifiers_org_result.is_key_value_pair_valid) and (":" in value):
                    split_value = value.split(":")
                    identifiers_org_result = check_identifiers_org_entry(split_value[0], split_value[1])


                if not identifiers_org_result.is_key_valid:
                    key_color = invalid_red
                self.annotation.item(i, 0).setBackground(key_color)

                if not identifiers_org_result.is_key_value_pair_valid:
                    value_color = invalid_red
                self.annotation.item(i, 1).setBackground(value_color)

                if not identifiers_org_result.is_key_value_pair_valid:
                    break
        self.setCursor(Qt.ArrowCursor)

    def delete_reaction(self):
        self.hide()
        self.reactionDeleted.emit(self.reaction)

    def validate_id(self):
        if self.reaction.id != self.id.text() and \
            self.id.text() in self.parent.appdata.project.cobra_py_model.reactions:
            turn_red(self.id)
            QMessageBox.information(
                self, 'Invalid id', 'Please change identifier ' +
                self.id.text() + ' because it is already in use.')
            return False
        return True

    def validate_name(self):
        with self.parent.appdata.project.cobra_py_model as model:
            try:
                r = cobra.Reaction(id="testid", name=self.name.text())
                model.add_reaction(r)
            except ValueError:
                turn_red(self.name)
                return False
            else:
                turn_white(self.name)
                return True

    def validate_equation(self):
        ok = False
        test_reaction = cobra.Reaction(
            "xxxx_cnapy_test_reaction", name="cnapy test reaction")
        with self.parent.appdata.project.cobra_py_model as model:
            model.add_reaction(test_reaction)

            try:
                eqtxt = self.equation.text().rstrip()
                if len(eqtxt) > 0 and eqtxt[-1] == '+':
                    turn_red(self.equation)
                else:
                    test_reaction.build_reaction_from_string(eqtxt)
                    turn_white(self.equation)
                    ok = True
            except ValueError:
                turn_red(self.equation)

        try:
            test_reaction = self.parent.appdata.project.cobra_py_model.reactions.get_by_id(
                "xxxx_cnapy_test_reaction")
            self.parent.appdata.project.cobra_py_model.remove_reactions(
                [test_reaction], remove_orphans=True)
        except KeyError:
            pass

        return ok

    def validate_lowerbound(self):
        try:
            _x = float(self.lower_bound.text())
        except ValueError:
            turn_red(self.lower_bound)
            return False
        else:
            turn_white(self.lower_bound)
            return True

    def validate_upperbound(self):
        try:
            _x = float(self.upper_bound.text())
        except ValueError:
            turn_red(self.upper_bound)
            return False
        else:
            turn_white(self.upper_bound)
            return True

    def validate_coefficient(self):
        try:
            _x = float(self.coefficent.text())
        except ValueError:
            turn_red(self.coefficent)
            return False
        else:
            turn_white(self.coefficent)
            return True

    def validate_gene_reaction_rule(self):
        try:
            _x = float(self.gene_reaction_rule.text())
        except ValueError:
            turn_red(self.gene_reaction_rule)
            return False
        else:
            turn_white(self.gene_reaction_rule)
            return True

    def validate_mask(self):
        valid_id = self.validate_id()
        valid_name = self.validate_name()
        valid_equation = self.validate_equation()
        valid_lb = self.validate_lowerbound()
        valid_ub = self.validate_upperbound()
        valid_coefficient = self.validate_coefficient()
        if valid_id & valid_name & valid_equation & valid_lb & valid_ub & valid_coefficient:
            self.is_valid = True
        else:
            self.is_valid = False

    def reaction_data_changed(self):
        self.changed = True
        self.validate_mask()
        if self.is_valid:
            self.apply()
            self.update_state()

    def update_state(self):
        self.jump_list.clear()
        for name, m in self.parent.appdata.project.maps.items():
            if self.id.text() in m["boxes"]:
                self.jump_list.add(name)

        self.metabolites.clear()
        if self.parent.appdata.project.cobra_py_model.reactions.has_id(self.id.text()):
            reaction = self.parent.appdata.project.cobra_py_model.reactions.get_by_id(
                self.id.text())
            for m in reaction.metabolites:
                item = QTreeWidgetItem(self.metabolites)
                item.setText(0, m.id)
                item.setText(1, m.name)
                item.setData(2, 0, m)
                text = "Id: " + m.id + "\nName: " + m.name
                item.setToolTip(1, text)

    def emit_jump_to_map(self, name):
        self.jumpToMap.emit(name, self.id.text())

    def emit_jump_to_metabolite(self, metabolite):
        self.jumpToMetabolite.emit(str(metabolite.data(2, 0)))

    jumpToMap = Signal(str, str)
    jumpToMetabolite = Signal(str)
    reactionChanged = Signal(cobra.Reaction)
    reactionDeleted = Signal(cobra.Reaction)<|MERGE_RESOLUTION|>--- conflicted
+++ resolved
@@ -5,11 +5,7 @@
 
 import cobra
 from qtpy.QtCore import QMimeData, Qt, Signal, Slot
-<<<<<<< HEAD
-from qtpy.QtGui import QDrag, QIcon, QColor
-=======
 from qtpy.QtGui import QColor, QDrag, QIcon
->>>>>>> 75f42a15
 from qtpy.QtWidgets import (QHBoxLayout, QHeaderView, QLabel, QLineEdit,
                             QMessageBox, QPushButton, QSizePolicy, QSplitter,
                             QTableWidget, QTableWidgetItem, QTreeWidget,
