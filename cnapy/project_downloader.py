--- conflicted
+++ resolved
@@ -56,7 +56,6 @@
 
             scen_file = pkg_resources.resource_filename(
                 'cnapy', 'data/Ecoli-glucose-standard.scen')
-<<<<<<< HEAD
             target = os.path.join(
                 work_directory, 'Ecoli-glucose-standard.scen')
             shutil.copyfile(scen_file, target)
@@ -64,13 +63,7 @@
                 'cnapy', 'data/Ecoli-flux-analysis.scen')
             target = os.path.join(
                 work_directory, 'Ecoli-flux-analysis.scen')
-            shutil.copyfile(scen_file, target")
-=======
-            shutil.copyfile(scen_file, target+"Ecoli-glucose-standard.scen")
-            scen_file = pkg_resources.resource_filename(
-                'cnapy', 'data/Ecoli-flux-analysis.scen')
-            shutil.copyfile(scen_file, target+"Ecoli-flux-analysis.scen")
->>>>>>> ac86a7c3
+            shutil.copyfile(scen_file, target)
 
 
 if __name__ == "__main__":
