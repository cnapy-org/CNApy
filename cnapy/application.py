#!/usr/bin/env python3
#
# Copyright 2022 CNApy organization
#
# Licensed under the Apache License, Version 2.0 (the "License");
# you may not use this file except in compliance with the License.
# You may obtain a copy of the License at
#
#     http://www.apache.org/licenses/LICENSE-2.0
#
# Unless required by applicable law or agreed to in writing, software
# distributed under the License is distributed on an "AS IS" BASIS,
# WITHOUT WARRANTIES OR CONDITIONS OF ANY KIND, either express or implied.
# See the License for the specific language governing permissions and
# limitations under the License.
"""The Application class"""
import configparser
import io
import sys
import traceback
from configparser import NoOptionError, NoSectionError
from pathlib import Path

import cobra
from qtpy.QtCore import Qt
from qtpy.QtGui import QColor
from qtpy.QtWidgets import QApplication

# ensuring compatibility with high resolution displays
if hasattr(Qt, 'AA_EnableHighDpiScaling'):
    QApplication.setAttribute(Qt.AA_EnableHighDpiScaling, True)
if hasattr(Qt, 'AA_UseHighDpiPixmaps'):
    QApplication.setAttribute(Qt.AA_UseHighDpiPixmaps, True)

from cnapy.appdata import AppData
from cnapy.gui_elements.main_window import MainWindow
import cnapy.utils as utils

<<<<<<< HEAD
# ensuring compatibility with high resolution displays
if hasattr(Qt, 'AA_EnableHighDpiScaling'):
    QApplication.setAttribute(Qt.AA_EnableHighDpiScaling, True)
if hasattr(Qt, 'AA_UseHighDpiPixmaps'):
    QApplication.setAttribute(Qt.AA_UseHighDpiPixmaps, True) 


=======
>>>>>>> 760c1a50
def excepthook(cls, exception, tb):
    output = io.StringIO()
    traceback.print_exception(cls, exception, tb, file=output)
    traceback.print_tb(tb, file=output)
<<<<<<< HEAD
    # exstr = output.getvalue()
=======
>>>>>>> 760c1a50
    exstr = ''.join(traceback.format_exception(None, exception, exception.__traceback__))
    utils.show_unknown_error_box(exstr)
    excepthook2(cls, exception, tb)


excepthook2 = sys.excepthook
sys.excepthook = excepthook


class Application:
    '''The Application class'''

    def __init__(self):
        self.qapp = QApplication(sys.argv)
        self.appdata = AppData()
        self.qapp.setStyle("fusion")
        self.window = MainWindow(self.appdata)
        self.appdata.window = self.window
        self.window.recreate_maps()
        self.window.resize(1200, 1000)
        self.window.save_project_action.setEnabled(False)
        self.window.show()

        config_file_version = self.read_config()
        if sys.platform == "win32":  # CNApy running on Windows
            # on Windows disable multiprocessing in COBRApy because of performance issues
            cobra.Configuration().processes = 1
        self.read_cobrapy_config()

        # Execute application

        self.qapp.aboutToQuit.connect(
            self.window.centralWidget().shutdown_kernel)
        sys.exit(self.qapp.exec_())

    def model(self):
        return self.appdata.project.cobra_py_model

    def set_model(self, model: cobra.Model):
        self.appdata.project.cobra_py_model = model

    def read_config(self):
        ''' Try to read data from cnapy-config.txt into appdata'''
        config_file_version = "unknown"
        config_parser = configparser.RawConfigParser()
        if len(config_parser.read(self.appdata.conf_path)) == 0:
                print("No cnapy-config.txt file found, using default settings.")
                return config_file_version
        try:
            try:
                config_file_version = config_parser.get('cnapy-config', 'version')
            except (KeyError, NoOptionError):
                print("Could not find version in cnapy-config.txt")

            try:
                self.appdata.work_directory = config_parser.get(
                    'cnapy-config', 'work_directory')
                self.appdata.last_scen_directory = self.appdata.work_directory
            except (KeyError, NoOptionError):
                print("Could not find work_directory in cnapy-config.txt")

            try:
                color = config_parser.get(
                    'cnapy-config', 'scen_color')
                self.appdata.scen_color = QColor.fromRgb(int(color))
            except (KeyError, NoOptionError):
                print("Could not find scen_color in cnapy-config.txt")
            try:
                color = config_parser.get(
                    'cnapy-config', 'comp_color')
                self.appdata.comp_color = QColor.fromRgb(int(color))
            except (KeyError, NoOptionError):
                print("Could not find comp_color in cnapy-config.txt")
            try:
                color = config_parser.get(
                    'cnapy-config', 'spec1_color')
                self.appdata.special_color_1 = QColor.fromRgb(int(color))
            except (KeyError, NoOptionError):
                print("Could not find spec1_color in cnapy-config.txt")
            try:
                color = config_parser.get(
                    'cnapy-config', 'spec2_color')
                self.appdata.special_color_2 = QColor.fromRgb(int(color))
            except (KeyError, NoOptionError):
                print("Could not find spec2_color in cnapy-config.txt")
            try:
                color = config_parser.get(
                    'cnapy-config', 'default_color')
                self.appdata.default_color = QColor.fromRgb(int(color))
            except (KeyError, NoOptionError):
                print("Could not find default_color in cnapy-config.txt")
            try:
                box_width = config_parser.get(
                    'cnapy-config', 'box_width')
                self.appdata.box_width = int(box_width)
            except (KeyError, NoOptionError):
                print("Could not find box_width in cnapy-config.txt")
            try:
                rounding = config_parser.get(
                    'cnapy-config', 'rounding')
                self.appdata.rounding = int(rounding)
            except (KeyError, NoOptionError):
                print("Could not find rounding in cnapy-config.txt")
            try:
                abs_tol = config_parser.get(
                    'cnapy-config', 'abs_tol')
                self.appdata.abs_tol = float(abs_tol)
            except (KeyError, NoOptionError):
                print("Could not find abs_tol in cnapy-config.txt")

            self.appdata.use_results_cache = config_parser.getboolean('cnapy-config',
                    'use_results_cache', fallback=self.appdata.use_results_cache)
            self.appdata.results_cache_dir = Path(config_parser.get('cnapy-config',
                    'results_cache_directory', fallback=self.appdata.results_cache_dir))

        except NoSectionError:
            print("Could not find section cnapy-config in cnapy-config.txt")
        return config_file_version

    def read_cobrapy_config(self):
        ''' Try to read data from cobrapy-config.txt into appdata'''
        config_parser = configparser.RawConfigParser()
        try:
            if len(config_parser.read(self.appdata.cobrapy_conf_path)) == 0:
                print("No cobrapy-config.txt file found, using COBRApy base settings.")
                return
            try:
                cobra.Configuration().solver = config_parser.get('cobrapy-config', 'solver')
            except Exception as e:
                print("Cannot set solver from cobrapy-config.txt file because:", e,
                      "\nReverting solver to COBRApy base setting.")
            try:
                cobra.Configuration().processes = int(
                    config_parser.get('cobrapy-config', 'processes'))
            except Exception as e:
                print("Cannot set number of processes from cobrapy-config.txt file because:", e,
                      "\nReverting number of processes to COBRApy base setting.")
            try:
                val = float(config_parser.get('cobrapy-config', 'tolerance'))
                if 1e-9 <= val <= 0.1:
                    cobra.Configuration().tolerance = val
                else:
                    raise ValueError
            except Exception as e:
                print(e, "\nCannot set tolerance from cobrapy-config.txt file because it must be a vaule between 1e-9 and 0.1, reverting to COBRApy base setting.")
        except Exception as e:
            print('Could not read', self.appdata.cobrapy_conf_path, 'because:', e)<|MERGE_RESOLUTION|>--- conflicted
+++ resolved
@@ -36,7 +36,6 @@
 from cnapy.gui_elements.main_window import MainWindow
 import cnapy.utils as utils
 
-<<<<<<< HEAD
 # ensuring compatibility with high resolution displays
 if hasattr(Qt, 'AA_EnableHighDpiScaling'):
     QApplication.setAttribute(Qt.AA_EnableHighDpiScaling, True)
@@ -44,16 +43,10 @@
     QApplication.setAttribute(Qt.AA_UseHighDpiPixmaps, True) 
 
 
-=======
->>>>>>> 760c1a50
 def excepthook(cls, exception, tb):
     output = io.StringIO()
     traceback.print_exception(cls, exception, tb, file=output)
     traceback.print_tb(tb, file=output)
-<<<<<<< HEAD
-    # exstr = output.getvalue()
-=======
->>>>>>> 760c1a50
     exstr = ''.join(traceback.format_exception(None, exception, exception.__traceback__))
     utils.show_unknown_error_box(exstr)
     excepthook2(cls, exception, tb)
