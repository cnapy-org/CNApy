name: cnapy
channels:
  - cnapy
  - conda-forge
  - defaults
dependencies:
  - pytest
  - pylint
  - autopep8
  - oct2py=5.2
  - openjdk=8
  - matplotlib-base
  - pip
  - python=3.7
  - qtpy=1.9
  - pyside2
  - appdirs
  - cobra=0.22
  - qtconsole=5.0
<<<<<<< HEAD
  - jpype1
  - psutil
  - numpy
  - scipy
  - optlang
  - efmtool_link=0.0.3
=======
  - requests
  - efmtool_link=0.0.4
>>>>>>> 6b401b86
  - optlang_enumerator=0.0.6
prefix: /home/user/miniconda3/envs/cnapy<|MERGE_RESOLUTION|>--- conflicted
+++ resolved
@@ -17,16 +17,7 @@
   - appdirs
   - cobra=0.22
   - qtconsole=5.0
-<<<<<<< HEAD
-  - jpype1
-  - psutil
-  - numpy
-  - scipy
-  - optlang
-  - efmtool_link=0.0.3
-=======
   - requests
   - efmtool_link=0.0.4
->>>>>>> 6b401b86
   - optlang_enumerator=0.0.6
 prefix: /home/user/miniconda3/envs/cnapy